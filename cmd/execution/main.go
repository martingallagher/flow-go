--- conflicted
+++ resolved
@@ -33,11 +33,7 @@
 		ledgerStorage      storage.Ledger
 		blocks             storage.Blocks
 		events             storage.Events
-<<<<<<< HEAD
-		txErrors           storage.TransactionErrors
-=======
 		txResults          storage.TransactionResults
->>>>>>> 8fd22951
 		providerEngine     *provider.Engine
 		computationManager *computation.Manager
 		ingestionEng       *ingestion.Engine
@@ -115,11 +111,7 @@
 			collections := badger.NewCollections(node.DB)
 			payloads := badger.NewPayloads(node.DB)
 			events := badger.NewEvents(node.DB)
-<<<<<<< HEAD
-			txErrors := badger.NewTransactionErrors(node.DB)
-=======
 			txResults := badger.NewTransactionResults(node.DB)
->>>>>>> 8fd22951
 			ingestionEng, err = ingestion.New(
 				node.Logger,
 				node.Network,
@@ -129,11 +121,7 @@
 				payloads,
 				collections,
 				events,
-<<<<<<< HEAD
-				txErrors,
-=======
 				txResults,
->>>>>>> 8fd22951
 				computationManager,
 				providerEngine,
 				executionState,
@@ -143,11 +131,7 @@
 			return ingestionEng, err
 		}).
 		Component("grpc server", func(node *cmd.FlowNodeBuilder) (module.ReadyDoneAware, error) {
-<<<<<<< HEAD
-			rpcEng := rpc.New(node.Logger, rpcConf, ingestionEng, blocks, events, txErrors)
-=======
 			rpcEng := rpc.New(node.Logger, rpcConf, ingestionEng, blocks, events, txResults)
->>>>>>> 8fd22951
 			return rpcEng, nil
 		}).Run("execution")
 
