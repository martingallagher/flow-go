--- conflicted
+++ resolved
@@ -127,12 +127,8 @@
 			return verifierEng, err
 		}).
 		Component("ingest engine", func(node *cmd.FlowNodeBuilder) (module.ReadyDoneAware, error) {
-<<<<<<< HEAD
 
 			assigner, err := chunks.NewPublicAssignment(chunkAssignmentAlpha)
-=======
-			assigner, err := chunks.NewPublicAssignment(int(alpha))
->>>>>>> 9ca9529a
 			if err != nil {
 				return nil, err
 			}
