package cmd

import (
	"encoding/json"
	"errors"
	"fmt"
	"io/ioutil"
	"math/rand"
	"os"
	"os/signal"
	"path/filepath"
	"strings"
	"syscall"
	"time"

	"github.com/dgraph-io/badger/v2"
	"github.com/prometheus/client_golang/prometheus"
	"github.com/rs/zerolog"
	"github.com/spf13/pflag"

	"github.com/dapperlabs/flow-go/consensus/hotstuff/model"
	"github.com/dapperlabs/flow-go/crypto"
	"github.com/dapperlabs/flow-go/model/bootstrap"
	"github.com/dapperlabs/flow-go/model/dkg"
	"github.com/dapperlabs/flow-go/model/flow"
	"github.com/dapperlabs/flow-go/model/flow/filter"
	"github.com/dapperlabs/flow-go/module"
	"github.com/dapperlabs/flow-go/module/local"
	"github.com/dapperlabs/flow-go/module/metrics"
	"github.com/dapperlabs/flow-go/module/trace"
	jsoncodec "github.com/dapperlabs/flow-go/network/codec/json"
	"github.com/dapperlabs/flow-go/network/gossip/libp2p"
	"github.com/dapperlabs/flow-go/network/gossip/libp2p/validators"
	"github.com/dapperlabs/flow-go/state/dkg/wrapper"
	protocol "github.com/dapperlabs/flow-go/state/protocol/badger"
	"github.com/dapperlabs/flow-go/storage"
	storerr "github.com/dapperlabs/flow-go/storage"
	bstorage "github.com/dapperlabs/flow-go/storage/badger"
	"github.com/dapperlabs/flow-go/storage/badger/operation"
	"github.com/dapperlabs/flow-go/utils/debug"
	"github.com/dapperlabs/flow-go/utils/logging"
)

const notSet = "not set"

// BaseConfig is the general config for the FlowNodeBuilder
type BaseConfig struct {
	nodeIDHex        string
	chainID          string
	bindAddr         string
	nodeRole         string
	timeout          time.Duration
	datadir          string
	level            string
	metricsPort      uint
	nClusters        uint
	BootstrapDir     string
	profilerEnabled  bool
	profilerDir      string
	profilerInterval time.Duration
	profilerDuration time.Duration
}

type Metrics struct {
	Network    module.NetworkMetrics
	Engine     module.EngineMetrics
	Compliance module.ComplianceMetrics
	Cache      module.CacheMetrics
	Mempool    module.MempoolMetrics
}

type Storage struct {
	Headers     storage.Headers
	Index       storage.Index
	Identities  storage.Identities
	Guarantees  storage.Guarantees
	Seals       storage.Seals
	Payloads    storage.Payloads
	Blocks      storage.Blocks
	Collections storage.Collections
}

type namedModuleFunc struct {
	fn   func(*FlowNodeBuilder) error
	name string
}

type namedComponentFunc struct {
	fn   func(*FlowNodeBuilder) (module.ReadyDoneAware, error)
	name string
}

type namedDoneObject struct {
	ob   module.ReadyDoneAware
	name string
}

// FlowNodeBuilder is the builder struct used for all flow nodes
// It runs a node process with following structure, in sequential order
// Base inits (network, storage, state, logger)
//   PostInit handlers, if any
//   GenesisHandler, if any and if genesis was generated
// Components handlers, if any, wait sequentially
// Run() <- main loop
// Components destructors, if any
type FlowNodeBuilder struct {
	BaseConfig        BaseConfig
	NodeID            flow.Identifier
	flags             *pflag.FlagSet
	Logger            zerolog.Logger
	Me                *local.Local
	Tracer            *trace.OpenTracer
	MetricsRegisterer prometheus.Registerer
	Metrics           Metrics
	DB                *badger.DB
	Storage           Storage
	State             *protocol.State
	DKGState          *wrapper.State
	Network           *libp2p.Network
	modules           []namedModuleFunc
	components        []namedComponentFunc
	doneObject        []namedDoneObject
	sig               chan os.Signal
	genesisHandler    func(node *FlowNodeBuilder, block *flow.Block)
	genesisBootstrap  bool
	postInitFns       []func(*FlowNodeBuilder)
	stakingKey        crypto.PrivateKey
	networkKey        crypto.PrivateKey
	MsgValidators     []validators.MessageValidator

	// genesis information
	GenesisCommit           flow.StateCommitment
	GenesisBlock            *flow.Block
	GenesisQC               *model.QuorumCertificate
	GenesisAccountPublicKey *flow.AccountPublicKey
<<<<<<< HEAD
	GenesisTokenSupply      uint64
=======
>>>>>>> 306fc371
}

func (fnb *FlowNodeBuilder) baseFlags() {
	homedir, _ := os.UserHomeDir()
	datadir := filepath.Join(homedir, ".flow", "database")
	// bind configuration parameters
	fnb.flags.StringVar(&fnb.BaseConfig.nodeIDHex, "nodeid", notSet, "identity of our node")
	fnb.flags.StringVar(&fnb.BaseConfig.chainID, "chainid", flow.Mainnet.String(), "chain ID to use for block generation")
	fnb.flags.StringVar(&fnb.BaseConfig.bindAddr, "bind", notSet, "address to bind on")
	fnb.flags.StringVarP(&fnb.BaseConfig.BootstrapDir, "bootstrapdir", "b", "bootstrap", "path to the bootstrap directory")
	fnb.flags.DurationVarP(&fnb.BaseConfig.timeout, "timeout", "t", 1*time.Minute, "how long to try connecting to the network")
	fnb.flags.StringVarP(&fnb.BaseConfig.datadir, "datadir", "d", datadir, "directory to store the protocol state")
	fnb.flags.StringVarP(&fnb.BaseConfig.level, "loglevel", "l", "info", "level for logging output")
	fnb.flags.UintVarP(&fnb.BaseConfig.metricsPort, "metricport", "m", 8080, "port for /metrics endpoint")
	fnb.flags.UintVar(&fnb.BaseConfig.nClusters, "nclusters", 2, "number of collection node clusters")
	fnb.flags.BoolVar(&fnb.BaseConfig.profilerEnabled, "profiler-enabled", false, "whether to enable the auto-profiler")
	fnb.flags.StringVar(&fnb.BaseConfig.profilerDir, "profiler-dir", "profiler", "directory to create auto-profiler profiles")
	fnb.flags.DurationVar(&fnb.BaseConfig.profilerInterval, "profiler-interval", 15*time.Minute, "the interval between auto-profiler runs")
	fnb.flags.DurationVar(&fnb.BaseConfig.profilerDuration, "profiler-duration", 10*time.Second, "the duration to run the auto-profile for")
}

func (fnb *FlowNodeBuilder) configureChainParams() {
	flow.SetChainID(flow.ChainID(fnb.BaseConfig.chainID))
}

func (fnb *FlowNodeBuilder) enqueueNetworkInit() {
	fnb.Component("network", func(builder *FlowNodeBuilder) (module.ReadyDoneAware, error) {

		codec := jsoncodec.NewCodec()

		myAddr := fnb.Me.Address()
		if fnb.BaseConfig.bindAddr != notSet {
			myAddr = fnb.BaseConfig.bindAddr
		}

		mw, err := libp2p.NewMiddleware(fnb.Logger.Level(zerolog.ErrorLevel), codec, myAddr, fnb.Me.NodeID(),
			fnb.networkKey, fnb.Metrics.Network, libp2p.DefaultMaxPubSubMsgSize, fnb.MsgValidators...)
		if err != nil {
			return nil, fmt.Errorf("could not initialize middleware: %w", err)
		}

		participants, err := fnb.State.Final().Identities(filter.Any)
		if err != nil {
			return nil, fmt.Errorf("could not get network identities: %w", err)
		}

		nodeID, err := fnb.State.Final().Identity(fnb.Me.NodeID())
		if err != nil {
			return nil, fmt.Errorf("could not get node id: %w", err)
		}
		nodeRole := nodeID.Role
		topology := libp2p.NewRandPermTopology(nodeRole)

		net, err := libp2p.NewNetwork(fnb.Logger, codec, participants, fnb.Me, mw, 10e6, topology, fnb.Metrics.Network)
		if err != nil {
			return nil, fmt.Errorf("could not initialize network: %w", err)
		}

		fnb.Network = net
		return net, err
	})
}

func (fnb *FlowNodeBuilder) enqueueMetricsServerInit() {
	fnb.Component("metrics server", func(builder *FlowNodeBuilder) (module.ReadyDoneAware, error) {
		server := metrics.NewServer(fnb.Logger, fnb.BaseConfig.metricsPort, fnb.BaseConfig.profilerEnabled)
		return server, nil
	})
}

func (fnb *FlowNodeBuilder) registerBadgerMetrics() {
	metrics.RegisterBadgerMetrics()
}

func (fnb *FlowNodeBuilder) enqueueTracer() {
	fnb.Component("tracer", func(builder *FlowNodeBuilder) (module.ReadyDoneAware, error) {
		return fnb.Tracer, nil
	})
}

func (fnb *FlowNodeBuilder) initNodeInfo() {
	if fnb.BaseConfig.nodeIDHex == notSet {
		fnb.Logger.Fatal().Msg("cannot start without node ID")
	}

	nodeID, err := flow.HexStringToIdentifier(fnb.BaseConfig.nodeIDHex)
	if err != nil {
		fnb.Logger.Fatal().Err(err).Msg("could not parse hex ID")
	}

	info, err := loadPrivateNodeInfo(fnb.BaseConfig.BootstrapDir, nodeID)
	if err != nil {
		fnb.Logger.Fatal().Err(err).Msg("failed to load private node info")
	}

	fnb.NodeID = nodeID
	fnb.stakingKey = info.StakingPrivKey.PrivateKey
	fnb.networkKey = info.NetworkPrivKey.PrivateKey
}

func (fnb *FlowNodeBuilder) initLogger() {
	// configure logger with standard level, node ID and UTC timestamp
	zerolog.TimestampFunc = func() time.Time { return time.Now().UTC() }
	log := fnb.Logger.With().
		Timestamp().
		Str("node_role", fnb.BaseConfig.nodeRole).
		Str("node_id", fnb.BaseConfig.nodeIDHex).
		Logger()

	log.Info().Msgf("flow %s node starting up", fnb.BaseConfig.nodeRole)

	// parse config log level and apply to logger
	lvl, err := zerolog.ParseLevel(strings.ToLower(fnb.BaseConfig.level))
	if err != nil {
		log.Fatal().Err(err).Msg("invalid log level")
	}
	log = log.Level(lvl)

	fnb.Logger = log
}

func (fnb *FlowNodeBuilder) initMetrics() {
	tracer, err := trace.NewTracer(fnb.Logger, fnb.BaseConfig.nodeRole)
	fnb.MustNot(err).Msg("could not initialize tracer")
	fnb.MetricsRegisterer = prometheus.DefaultRegisterer
	fnb.Tracer = tracer
	fnb.Metrics = Metrics{
		Network:    metrics.NewNetworkCollector(),
		Engine:     metrics.NewEngineCollector(),
		Compliance: metrics.NewComplianceCollector(),
		Cache:      metrics.NewCacheCollector(flow.GetChainID()),
		Mempool:    metrics.NewMempoolCollector(),
	}
}

func (fnb *FlowNodeBuilder) initProfiler() {
	if !fnb.BaseConfig.profilerEnabled {
		return
	}
	dir := filepath.Join(fnb.BaseConfig.profilerDir, fnb.BaseConfig.nodeRole, fnb.BaseConfig.nodeIDHex)
	profiler, err := debug.NewAutoProfiler(
		fnb.Logger,
		dir,
		fnb.BaseConfig.profilerInterval,
		fnb.BaseConfig.profilerDuration,
	)
	fnb.MustNot(err).Msg("could not initialize profiler")
	fnb.Component("profiler", func(node *FlowNodeBuilder) (module.ReadyDoneAware, error) {
		return profiler, nil
	})
}

func (fnb *FlowNodeBuilder) initStorage() {
	// Pre-create DB path (Badger creates only one-level dirs)
	err := os.MkdirAll(fnb.BaseConfig.datadir, 0700)
	fnb.MustNot(err).Str("dir", fnb.BaseConfig.datadir).Msg("could not create datadir")

	// we initialize the database with options that allow us to keep the maximum
	// item size in the trie itself (up to 1MB) and where we keep all level zero
	// tables in-memory as well; this slows down compaction and increases memory
	// usage, but it improves overall performance and disk i/o
	opts := badger.
		DefaultOptions(fnb.BaseConfig.datadir).
		WithKeepL0InMemory(true).
		WithLogger(nil)
	db, err := badger.Open(opts)
	fnb.MustNot(err).Msg("could not open key-value store")

	// in order to void long iterations with big keys when initializing with an
	// already populated database, we bootstrap the initial maximum key size
	// upon starting
	err = operation.RetryOnConflict(db.Update, func(tx *badger.Txn) error {
		return operation.InitMax(tx)
	})
	fnb.MustNot(err).Msg("could not initialize max tracker")

	headers := bstorage.NewHeaders(fnb.Metrics.Cache, db)
	identities := bstorage.NewIdentities(fnb.Metrics.Cache, db)
	guarantees := bstorage.NewGuarantees(fnb.Metrics.Cache, db)
	seals := bstorage.NewSeals(fnb.Metrics.Cache, db)
	index := bstorage.NewIndex(fnb.Metrics.Cache, db)
	payloads := bstorage.NewPayloads(index, identities, guarantees, seals)
	blocks := bstorage.NewBlocks(db, headers, payloads)
	collections := bstorage.NewCollections(db)

	fnb.DB = db
	fnb.Storage = Storage{
		Headers:     headers,
		Identities:  identities,
		Guarantees:  guarantees,
		Seals:       seals,
		Index:       index,
		Payloads:    payloads,
		Blocks:      blocks,
		Collections: collections,
	}
}

func (fnb *FlowNodeBuilder) initState() {

	state, err := protocol.NewState(
		fnb.Metrics.Compliance,
		fnb.DB,
		fnb.Storage.Headers,
		fnb.Storage.Identities,
		fnb.Storage.Seals,
		fnb.Storage.Index,
		fnb.Storage.Payloads,
		fnb.Storage.Blocks,
		protocol.SetClusters(fnb.BaseConfig.nClusters),
	)
	fnb.MustNot(err).Msg("could not initialize flow state")

	// check if database is initialized
	head, err := state.Final().Head()
	if errors.Is(err, storerr.ErrNotFound) {
		// Bootstrap!

		// Mark that we need to run the genesis handler
		fnb.genesisBootstrap = true

		fnb.Logger.Info().Msg("bootstrapping empty protocol state")

		// Load the genesis account public key
		fnb.GenesisAccountPublicKey, err = loadGenesisAccountPublicKey(fnb.BaseConfig.BootstrapDir)
		if err != nil {
			fnb.Logger.Fatal().Err(err).Msg("could not bootstrap, reading genesis account public key")
		}

		// Load the genesis state commitment
		fnb.GenesisCommit, err = loadGenesisCommit(fnb.BaseConfig.BootstrapDir)
		if err != nil {
			fnb.Logger.Fatal().Err(err).Msg("could not bootstrap, reading genesis commit")
		}

		// Load the rest of the genesis info, eventually needed for the consensus follower
		fnb.GenesisBlock, err = loadGenesisBlock(fnb.BaseConfig.BootstrapDir)
		if err != nil {
			fnb.Logger.Fatal().Err(err).Msg("could not bootstrap, reading genesis header")
		}

		// load genesis QC and DKG data from bootstrap files
		fnb.GenesisQC, err = loadRootBlockQC(fnb.BaseConfig.BootstrapDir)
		if err != nil {
			fnb.Logger.Fatal().Err(err).Msg("could not bootstrap, reading root block sigs")
		}

		// TODO: load token supply from bootstrap config
		fnb.GenesisTokenSupply = 1000000

		dkgPubData, err := loadDKGPublicData(fnb.BaseConfig.BootstrapDir)
		if err != nil {
			fnb.Logger.Fatal().Err(err).Msg("could not bootstrap, reading dkg public data")
		}

		// TODO: this always needs to be available, so we need to persist it
		fnb.DKGState = wrapper.NewState(dkgPubData)

		err = state.Mutate().Bootstrap(fnb.GenesisCommit, fnb.GenesisBlock)
		if err != nil {
			fnb.Logger.Fatal().Err(err).Msg("could not bootstrap protocol state")
		}
	} else if err != nil {
		fnb.Logger.Fatal().Err(err).Msg("could not check existing database")
	} else {
		fnb.Logger.Info().
			Hex("final_id", logging.ID(head.ID())).
			Uint64("final_height", head.Height).
			Msg("using existing database")

		// Load the genesis info for recovery
		fnb.GenesisBlock, err = loadGenesisBlock(fnb.BaseConfig.BootstrapDir)
		if err != nil {
			fnb.Logger.Fatal().Err(err).Msg("could not bootstrap, reading genesis header")
		}

		// load genesis QC and DKG data from bootstrap files for recovery
		fnb.GenesisQC, err = loadRootBlockQC(fnb.BaseConfig.BootstrapDir)
		if err != nil {
			fnb.Logger.Fatal().Err(err).Msg("could not bootstrap, reading root block sigs")
		}

		dkgPubData, err := loadDKGPublicData(fnb.BaseConfig.BootstrapDir)
		if err != nil {
			fnb.Logger.Fatal().Err(err).Msg("could not bootstrap, reading dkg public data")
		}
		fnb.DKGState = wrapper.NewState(dkgPubData)
	}

	myID, err := flow.HexStringToIdentifier(fnb.BaseConfig.nodeIDHex)
	fnb.MustNot(err).Msg("could not parse node identifier")

	self, err := state.Final().Identity(myID)
	fnb.MustNot(err).Msg("could not get identity")

	fnb.Me, err = local.New(self, fnb.stakingKey)
	fnb.MustNot(err).Msg("could not initialize local")

	fnb.State = state
}

func (fnb *FlowNodeBuilder) handleModule(v namedModuleFunc) {
	err := v.fn(fnb)
	if err != nil {
		fnb.Logger.Fatal().Err(err).Str("module", v.name).Msg("module initialization failed")
	} else {
		fnb.Logger.Info().Str("module", v.name).Msg("module initialization complete")
	}
}

func (fnb *FlowNodeBuilder) handleComponent(v namedComponentFunc) {

	log := fnb.Logger.With().Str("component", v.name).Logger()

	readyAware, err := v.fn(fnb)
	if err != nil {
		log.Fatal().Err(err).Msg("component initialization failed")
	} else {
		log.Info().Msg("component initialization complete")
	}

	select {
	case <-readyAware.Ready():
		log.Info().Msg("component startup complete")
	case <-time.After(fnb.BaseConfig.timeout):
		log.Fatal().Msg("component startup timed out")
	case <-fnb.sig:
		log.Warn().Msg("component startup aborted")
		os.Exit(1)
	}

	fnb.doneObject = append(fnb.doneObject, namedDoneObject{
		readyAware, v.name,
	})
}

func (fnb *FlowNodeBuilder) handleDoneObject(v namedDoneObject) {

	log := fnb.Logger.With().Str("component", v.name).Logger()

	select {
	case <-v.ob.Done():
		log.Info().Msg("component shutdown complete")
	case <-time.After(fnb.BaseConfig.timeout):
		log.Fatal().Msg("component shutdown timed out")
	case <-fnb.sig:
		log.Warn().Msg("component shutdown aborted")
		os.Exit(1)
	}
}

// ExtraFlags enables binding additional flags beyond those defined in BaseConfig.
func (fnb *FlowNodeBuilder) ExtraFlags(f func(*pflag.FlagSet)) *FlowNodeBuilder {
	f(fnb.flags)
	return fnb
}

// Module enables setting up dependencies of the engine with the builder context.
func (fnb *FlowNodeBuilder) Module(name string, f func(builder *FlowNodeBuilder) error) *FlowNodeBuilder {
	fnb.modules = append(fnb.modules, namedModuleFunc{
		fn:   f,
		name: name,
	})
	return fnb
}

// MustNot asserts that the given error must not occur.
//
// If the error is nil, returns a nil log event (which acts as a no-op).
// If the error is not nil, returns a fatal log event containing the error.
func (fnb *FlowNodeBuilder) MustNot(err error) *zerolog.Event {
	if err != nil {
		return fnb.Logger.Fatal().Err(err)
	}
	return nil
}

// Component adds a new component to the node that conforms to the ReadyDone
// interface.
//
// When the node is run, this component will be started with `Ready`. When the
// node is stopped, we will wait for the component to exit gracefully with
// `Done`.
func (fnb *FlowNodeBuilder) Component(name string, f func(*FlowNodeBuilder) (module.ReadyDoneAware, error)) *FlowNodeBuilder {
	fnb.components = append(fnb.components, namedComponentFunc{
		fn:   f,
		name: name,
	})

	return fnb
}

// GenesisHandler sets up handler which will be executed when a genesis block is generated
func (fnb *FlowNodeBuilder) GenesisHandler(handler func(node *FlowNodeBuilder, block *flow.Block)) *FlowNodeBuilder {
	fnb.genesisHandler = handler
	return fnb
}

func (fnb *FlowNodeBuilder) PostInit(f func(node *FlowNodeBuilder)) *FlowNodeBuilder {
	fnb.postInitFns = append(fnb.postInitFns, f)
	return fnb
}

// FlowNode creates a new Flow node builder with the given name.
func FlowNode(role string) *FlowNodeBuilder {

	builder := &FlowNodeBuilder{
		BaseConfig: BaseConfig{
			nodeRole: role,
		},
		Logger: zerolog.New(os.Stderr),
		flags:  pflag.CommandLine,
	}

	builder.baseFlags()

	builder.configureChainParams()

	builder.enqueueNetworkInit()

	builder.enqueueMetricsServerInit()

	builder.registerBadgerMetrics()

	builder.enqueueTracer()

	return builder
}

// Run initiates all common components (logger, database, protocol state etc.)
// then starts each component. It also sets up a channel to gracefully shut
// down each component if a SIGINT is received.
func (fnb *FlowNodeBuilder) Run() {

	// initialize signal catcher
	fnb.sig = make(chan os.Signal, 1)
	signal.Notify(fnb.sig, os.Interrupt, syscall.SIGTERM)

	// parse configuration parameters
	pflag.Parse()

	// seed random generator
	rand.Seed(time.Now().UnixNano())

	fnb.initNodeInfo()

	fnb.initLogger()

	fnb.initMetrics()

	fnb.initProfiler()

	fnb.initStorage()

	fnb.initState()

	for _, f := range fnb.postInitFns {
		fnb.handlePostInit(f)
	}

	// set up all modules
	for _, f := range fnb.modules {
		fnb.handleModule(f)
	}

	if fnb.genesisBootstrap && fnb.GenesisBlock != nil && fnb.genesisHandler != nil {
		fnb.genesisHandler(fnb, fnb.GenesisBlock)
	}

	// initialize all components
	for _, f := range fnb.components {
		fnb.handleComponent(f)
	}

	fnb.Logger.Info().Msgf("%s node startup complete", fnb.BaseConfig.nodeRole)

	<-fnb.sig

	fnb.Logger.Info().Msgf("%s node shutting down", fnb.BaseConfig.nodeRole)

	for i := len(fnb.doneObject) - 1; i >= 0; i-- {
		doneObject := fnb.doneObject[i]

		fnb.handleDoneObject(doneObject)
	}

	fnb.closeDatabase()

	fnb.Logger.Info().Msgf("%s node shutdown complete", fnb.BaseConfig.nodeRole)

	os.Exit(0)
}

func (fnb *FlowNodeBuilder) handlePostInit(f func(node *FlowNodeBuilder)) {
	f(fnb)
}

func (fnb *FlowNodeBuilder) closeDatabase() {
	err := fnb.DB.Close()
	if err != nil {
		fnb.Logger.Error().
			Err(err).
			Msg("could not close database")
	}
}

func loadDKGPublicData(dir string) (*dkg.PublicData, error) {
	data, err := ioutil.ReadFile(filepath.Join(dir, bootstrap.PathDKGDataPub))
	if err != nil {
		return nil, err
	}
	dkgPubData := &bootstrap.EncodableDKGDataPub{}
	err = json.Unmarshal(data, dkgPubData)
	return dkgPubData.ForHotStuff(), err
}

func loadGenesisAccountPublicKey(dir string) (*flow.AccountPublicKey, error) {
	data, err := ioutil.ReadFile(filepath.Join(dir, bootstrap.PathServiceAccountPublicKey))
	if err != nil {
		return nil, err
	}
	publicKey := new(flow.AccountPublicKey)
	err = json.Unmarshal(data, publicKey)
	return publicKey, err
}

func loadGenesisCommit(dir string) (flow.StateCommitment, error) {
	data, err := ioutil.ReadFile(filepath.Join(dir, bootstrap.PathGenesisCommit))
	if err != nil {
		return nil, err
	}
	var commit flow.StateCommitment
	err = json.Unmarshal(data, &commit)
	return commit, err
}

func loadGenesisBlock(dir string) (*flow.Block, error) {
	data, err := ioutil.ReadFile(filepath.Join(dir, bootstrap.PathGenesisBlock))
	if err != nil {
		return nil, err
	}
	var genesisBlock flow.Block
	err = json.Unmarshal(data, &genesisBlock)
	return &genesisBlock, err

}

func loadRootBlockQC(dir string) (*model.QuorumCertificate, error) {
	data, err := ioutil.ReadFile(filepath.Join(dir, bootstrap.PathGenesisQC))
	if err != nil {
		return nil, err
	}
	qc := &model.QuorumCertificate{}
	err = json.Unmarshal(data, qc)
	return qc, err
}

// Loads the private info for this node from disk (eg. private staking/network keys).
func loadPrivateNodeInfo(dir string, myID flow.Identifier) (*bootstrap.NodeInfoPriv, error) {
	data, err := ioutil.ReadFile(filepath.Join(dir, fmt.Sprintf(bootstrap.PathNodeInfoPriv, myID)))
	if err != nil {
		return nil, err
	}
	var info bootstrap.NodeInfoPriv
	err = json.Unmarshal(data, &info)
	return &info, err
}<|MERGE_RESOLUTION|>--- conflicted
+++ resolved
@@ -133,10 +133,7 @@
 	GenesisBlock            *flow.Block
 	GenesisQC               *model.QuorumCertificate
 	GenesisAccountPublicKey *flow.AccountPublicKey
-<<<<<<< HEAD
 	GenesisTokenSupply      uint64
-=======
->>>>>>> 306fc371
 }
 
 func (fnb *FlowNodeBuilder) baseFlags() {
