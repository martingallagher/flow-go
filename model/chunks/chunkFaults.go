package chunks

import (
	"encoding/hex"
	"fmt"

	"github.com/onflow/flow-go/model/flow"
)

// ChunkFault holds information about a fault that is found while
// verifying a chunk
type ChunkFault interface {
	ChunkIndex() uint64
	ExecutionResultID() flow.Identifier
	String() string
}

// CFMissingRegisterTouch is returned when a register touch is missing (read or update)
type CFMissingRegisterTouch struct {
	regsterIDs []string
	chunkIndex uint64
	execResID  flow.Identifier
}

func (cf CFMissingRegisterTouch) String() string {
	hexStrings := make([]string, len(cf.regsterIDs))
	for i, s := range cf.regsterIDs {
		hexStrings[i] = hex.EncodeToString([]byte(s))
	}

	return fmt.Sprint("at least one register touch was missing inside the chunk data package that was needed while running transactions (hex-encoded): ", hexStrings)
}

// ChunkIndex returns chunk index of the faulty chunk
func (cf CFMissingRegisterTouch) ChunkIndex() uint64 {
	return cf.chunkIndex
}

// ExecutionResultID returns the execution result identifier including the faulty chunk
func (cf CFMissingRegisterTouch) ExecutionResultID() flow.Identifier {
	return cf.execResID
}

// NewCFMissingRegisterTouch creates a new instance of Chunk Fault (MissingRegisterTouch)
func NewCFMissingRegisterTouch(regsterIDs []string, chInx uint64, execResID flow.Identifier) *CFMissingRegisterTouch {
	return &CFMissingRegisterTouch{regsterIDs: regsterIDs,
		chunkIndex: chInx,
		execResID:  execResID}
}

// CFNonMatchingFinalState is returned when the computed final state commitment
// (applying chunk register updates to the partial trie) doesn't match the one provided by the chunk
type CFNonMatchingFinalState struct {
	expected   flow.StateCommitment
	computed   flow.StateCommitment
	chunkIndex uint64
	execResID  flow.Identifier
}

func (cf CFNonMatchingFinalState) String() string {
	return fmt.Sprintf("final state commitment doesn't match, expected [%x] but computed [%x]", cf.expected, cf.computed)
}

// ChunkIndex returns chunk index of the faulty chunk
func (cf CFNonMatchingFinalState) ChunkIndex() uint64 {
	return cf.chunkIndex
}

// ExecutionResultID returns the execution result identifier including the faulty chunk
func (cf CFNonMatchingFinalState) ExecutionResultID() flow.Identifier {
	return cf.execResID
}

// NewCFNonMatchingFinalState creates a new instance of Chunk Fault (NonMatchingFinalState)
func NewCFNonMatchingFinalState(expected flow.StateCommitment, computed flow.StateCommitment, chInx uint64, execResID flow.Identifier) *CFNonMatchingFinalState {
	return &CFNonMatchingFinalState{expected: expected,
		computed:   computed,
		chunkIndex: chInx,
		execResID:  execResID}
}

// CFInvalidEventsCollection is returned when computed events collection hash is different from the chunk's one
type CFInvalidEventsCollection struct {
	expected   flow.Identifier
	computed   flow.Identifier
	chunkIndex uint64
<<<<<<< HEAD
	execResID  flow.Identifier
=======
	resultID   flow.Identifier
>>>>>>> 6f95599f
}

func NewCFInvalidEventsCollection(expected flow.Identifier, computed flow.Identifier, chInx uint64, execResID flow.Identifier) *CFInvalidEventsCollection {
	return &CFInvalidEventsCollection{
		expected:   expected,
		computed:   computed,
		chunkIndex: chInx,
<<<<<<< HEAD
		execResID:  execResID,
=======
		resultID:   execResID,
>>>>>>> 6f95599f
	}
}

func (c *CFInvalidEventsCollection) ChunkIndex() uint64 {
	return c.chunkIndex
}

func (c *CFInvalidEventsCollection) ExecutionResultID() flow.Identifier {
<<<<<<< HEAD
	return c.execResID
}

func (c *CFInvalidEventsCollection) String() string {
	return fmt.Sprintf("events collection hash differs, got %x expected %x", c.computed, c.expected)
=======
	return c.resultID
}

func (c *CFInvalidEventsCollection) String() string {
	return fmt.Sprintf("events collection hash differs, got %x expected %x for chunk %d with result ID %s", c.computed, c.expected, c.chunkIndex, c.resultID)
>>>>>>> 6f95599f
}

// CFInvalidVerifiableChunk is returned when a verifiable chunk is invalid
// this includes cases that code fails to construct a partial trie,
// collection hashes doesn't match
// TODO break this into more detailed ones as we progress
type CFInvalidVerifiableChunk struct {
	reason     string
	details    error
	chunkIndex uint64
	execResID  flow.Identifier
}

func (cf CFInvalidVerifiableChunk) String() string {
	return fmt.Sprint("invalid verifiable chunk due to ", cf.reason, cf.details.Error())
}

// ChunkIndex returns chunk index of the faulty chunk
func (cf CFInvalidVerifiableChunk) ChunkIndex() uint64 {
	return cf.chunkIndex
}

// ExecutionResultID returns the execution result identifier including the faulty chunk
func (cf CFInvalidVerifiableChunk) ExecutionResultID() flow.Identifier {
	return cf.execResID
}

// NewCFInvalidVerifiableChunk creates a new instance of Chunk Fault (InvalidVerifiableChunk)
func NewCFInvalidVerifiableChunk(reason string, err error, chInx uint64, execResID flow.Identifier) *CFInvalidVerifiableChunk {
	return &CFInvalidVerifiableChunk{reason: reason,
		details:    err,
		chunkIndex: chInx,
		execResID:  execResID}
}<|MERGE_RESOLUTION|>--- conflicted
+++ resolved
@@ -84,11 +84,7 @@
 	expected   flow.Identifier
 	computed   flow.Identifier
 	chunkIndex uint64
-<<<<<<< HEAD
-	execResID  flow.Identifier
-=======
 	resultID   flow.Identifier
->>>>>>> 6f95599f
 }
 
 func NewCFInvalidEventsCollection(expected flow.Identifier, computed flow.Identifier, chInx uint64, execResID flow.Identifier) *CFInvalidEventsCollection {
@@ -96,11 +92,7 @@
 		expected:   expected,
 		computed:   computed,
 		chunkIndex: chInx,
-<<<<<<< HEAD
-		execResID:  execResID,
-=======
 		resultID:   execResID,
->>>>>>> 6f95599f
 	}
 }
 
@@ -109,19 +101,11 @@
 }
 
 func (c *CFInvalidEventsCollection) ExecutionResultID() flow.Identifier {
-<<<<<<< HEAD
-	return c.execResID
-}
-
-func (c *CFInvalidEventsCollection) String() string {
-	return fmt.Sprintf("events collection hash differs, got %x expected %x", c.computed, c.expected)
-=======
 	return c.resultID
 }
 
 func (c *CFInvalidEventsCollection) String() string {
 	return fmt.Sprintf("events collection hash differs, got %x expected %x for chunk %d with result ID %s", c.computed, c.expected, c.chunkIndex, c.resultID)
->>>>>>> 6f95599f
 }
 
 // CFInvalidVerifiableChunk is returned when a verifiable chunk is invalid
