package badger

import (
	"math"
	"math/rand"
	"os"
	"testing"
	"time"

	"github.com/dgraph-io/badger/v2"
	"github.com/stretchr/testify/assert"
	"github.com/stretchr/testify/require"
	"github.com/stretchr/testify/suite"

	model "github.com/onflow/flow-go/model/cluster"
	"github.com/onflow/flow-go/model/flow"
	"github.com/onflow/flow-go/module/metrics"
	"github.com/onflow/flow-go/module/trace"
	"github.com/onflow/flow-go/state/cluster"
	"github.com/onflow/flow-go/state/protocol"
	pbadger "github.com/onflow/flow-go/state/protocol/badger"
	storage "github.com/onflow/flow-go/storage/badger"
	"github.com/onflow/flow-go/storage/badger/operation"
	"github.com/onflow/flow-go/storage/badger/procedure"
	"github.com/onflow/flow-go/storage/util"
	"github.com/onflow/flow-go/utils/unittest"
)

type SnapshotSuite struct {
	suite.Suite
	db    *badger.DB
	dbdir string

	genesis *model.Block
	chainID flow.ChainID

	protoState protocol.State

	state   cluster.State
	mutator cluster.Mutator
}

// runs before each test runs
func (suite *SnapshotSuite) SetupTest() {
	var err error

	// seed the RNG
	rand.Seed(time.Now().UnixNano())

	suite.genesis = model.Genesis()
	suite.chainID = suite.genesis.Header.ChainID

	suite.dbdir = unittest.TempDir(suite.T())
	suite.db = unittest.BadgerDB(suite.T(), suite.dbdir)

	metrics := metrics.NewNoopCollector()
	tracer := trace.NewNoopTracer()

<<<<<<< HEAD
	headers, _, seals, index, conPayloads, blocks, setups, commits, statuses, results := util.StorageLayer(suite.T(), suite.db)
=======
	headers, _, seals, _, _, blocks, setups, commits, statuses := util.StorageLayer(suite.T(), suite.db)
>>>>>>> dcf8973c
	colPayloads := storage.NewClusterPayloads(metrics, suite.db)

	suite.state, err = NewState(suite.db, tracer, suite.chainID, headers, colPayloads)
	suite.Assert().Nil(err)
	suite.mutator = suite.state.Mutate()

<<<<<<< HEAD
	mutatorFactory := protocol.NewMutatorFactory(results)
	// just bootstrap with a genesis block, we'll use this as reference
	suite.protoState, err = protocol.NewState(metrics, tracer, suite.db, headers, seals, index, conPayloads, blocks,
		setups, commits, statuses, consumer, mutatorFactory)
	suite.Assert().Nil(err)
=======
>>>>>>> dcf8973c
	participants := unittest.IdentityListFixture(5, unittest.WithAllRoles())
	genesis, result, seal := unittest.BootstrapFixture(participants)
	stateRoot, err := pbadger.NewStateRoot(genesis, result, seal, 0)
	require.NoError(suite.T(), err)

	suite.protoState, err = pbadger.Bootstrap(metrics, suite.db, headers, seals, blocks, setups, commits, statuses, stateRoot)
	require.NoError(suite.T(), err)

	suite.Require().Nil(err)

	suite.Bootstrap()
}

// runs after each test finishes
func (suite *SnapshotSuite) TearDownTest() {
	err := suite.db.Close()
	suite.Assert().Nil(err)
	err = os.RemoveAll(suite.dbdir)
	suite.Assert().Nil(err)
}

func (suite *SnapshotSuite) Bootstrap() {
	err := suite.mutator.Bootstrap(suite.genesis)
	suite.Assert().Nil(err)
}

// Payload returns a valid cluster block payload containing the given transactions.
func (suite *SnapshotSuite) Payload(transactions ...*flow.TransactionBody) model.Payload {
	final, err := suite.protoState.Final().Head()
	suite.Require().Nil(err)

	// find the oldest reference block among the transactions
	minRefID := final.ID() // use final by default
	minRefHeight := uint64(math.MaxUint64)
	for _, tx := range transactions {
		refBlock, err := suite.protoState.AtBlockID(tx.ReferenceBlockID).Head()
		if err != nil {
			continue
		}
		if refBlock.Height < minRefHeight {
			minRefHeight = refBlock.Height
			minRefID = refBlock.ID()
		}
	}
	return model.PayloadFromTransactions(minRefID, transactions...)
}

// BlockWithParent returns a valid block with the given parent.
func (suite *SnapshotSuite) BlockWithParent(parent *model.Block) model.Block {
	block := unittest.ClusterBlockWithParent(parent)
	payload := suite.Payload()
	block.SetPayload(payload)
	return block
}

// Block returns a valid cluster block with genesis as parent.
func (suite *SnapshotSuite) Block() model.Block {
	return suite.BlockWithParent(suite.genesis)
}

func (suite *SnapshotSuite) InsertBlock(block model.Block) {
	err := suite.db.Update(procedure.InsertClusterBlock(&block))
	suite.Assert().Nil(err)
}

// InsertSubtree recursively inserts chain state as a subtree of the parent
// block. The subtree has the given depth and `fanout` children at each node.
// All child indices are updated.
func (suite *SnapshotSuite) InsertSubtree(parent model.Block, depth, fanout int) {
	if depth == 0 {
		return
	}

	for i := 0; i < fanout; i++ {
		block := suite.BlockWithParent(&parent)
		suite.InsertBlock(block)
		suite.InsertSubtree(block, depth-1, fanout)
	}
}

func TestSnapshot(t *testing.T) {
	suite.Run(t, new(SnapshotSuite))
}

func (suite *SnapshotSuite) TestNonexistentBlock() {
	t := suite.T()

	nonexistentBlockID := unittest.IdentifierFixture()
	snapshot := suite.state.AtBlockID(nonexistentBlockID)

	_, err := snapshot.Collection()
	assert.Error(t, err)

	_, err = snapshot.Head()
	assert.Error(t, err)
}

func (suite *SnapshotSuite) TestAtBlockID() {
	t := suite.T()

	snapshot := suite.state.AtBlockID(suite.genesis.ID())

	// ensure collection is correct
	coll, err := snapshot.Collection()
	assert.Nil(t, err)
	assert.Equal(t, &suite.genesis.Payload.Collection, coll)

	// ensure head is correct
	head, err := snapshot.Head()
	assert.Nil(t, err)
	assert.Equal(t, suite.genesis.ID(), head.ID())
}

func (suite *SnapshotSuite) TestEmptyCollection() {
	t := suite.T()

	// create a block with an empty collection
	block := suite.BlockWithParent(suite.genesis)
	block.SetPayload(model.EmptyPayload(flow.ZeroID))
	suite.InsertBlock(block)

	snapshot := suite.state.AtBlockID(block.ID())

	// ensure collection is correct
	coll, err := snapshot.Collection()
	assert.Nil(t, err)
	assert.Equal(t, &block.Payload.Collection, coll)
}

func (suite *SnapshotSuite) TestFinalizedBlock() {
	t := suite.T()

	// create a new finalized block on genesis (height=1)
	finalizedBlock1 := suite.Block()
	err := suite.mutator.Extend(&finalizedBlock1)
	assert.Nil(t, err)

	// create an un-finalized block on genesis (height=1)
	unFinalizedBlock1 := suite.Block()
	err = suite.mutator.Extend(&unFinalizedBlock1)
	assert.Nil(t, err)

	// create a second un-finalized on top of the finalized block (height=2)
	unFinalizedBlock2 := suite.BlockWithParent(&finalizedBlock1)
	err = suite.mutator.Extend(&unFinalizedBlock2)
	assert.Nil(t, err)

	// finalize the block
	err = suite.db.Update(procedure.FinalizeClusterBlock(finalizedBlock1.ID()))
	assert.Nil(t, err)

	// get the final snapshot, should map to finalizedBlock1
	snapshot := suite.state.Final()

	// ensure collection is correct
	coll, err := snapshot.Collection()
	assert.Nil(t, err)
	assert.Equal(t, &finalizedBlock1.Payload.Collection, coll)

	// ensure head is correct
	head, err := snapshot.Head()
	assert.Nil(t, err)
	assert.Equal(t, finalizedBlock1.ID(), head.ID())
}

// test that no pending blocks are returned when there are none
func (suite *SnapshotSuite) TestPending_NoPendingBlocks() {

	// first, check that a freshly bootstrapped state has no pending blocks
	suite.Run("freshly bootstrapped state", func() {
		pending, err := suite.state.Final().Pending()
		suite.Require().Nil(err)
		suite.Assert().Len(pending, 0)
	})

}

// test that the appropriate pending blocks are included
func (suite *SnapshotSuite) TestPending_WithPendingBlocks() {

	// check with some finalized blocks
	parent := suite.genesis
	pendings := make([]flow.Identifier, 0, 10)
	for i := 0; i < 10; i++ {
		next := suite.BlockWithParent(parent)
		suite.InsertBlock(next)
		pendings = append(pendings, next.ID())
	}

	pending, err := suite.state.Final().Pending()
	suite.Require().Nil(err)
	suite.Require().Equal(pendings, pending)
}

// ensure that pending blocks are included, even they aren't direct children
// of the finalized head
func (suite *SnapshotSuite) TestPending_Grandchildren() {

	// create 3 levels of children
	suite.InsertSubtree(*suite.genesis, 3, 3)

	pending, err := suite.state.Final().Pending()
	suite.Require().Nil(err)

	// we should have 3 + 3^2 + 3^3 = 39 total children
	suite.Assert().Len(pending, 39)

	// the result must be ordered so that we see parents before their children
	parents := make(map[flow.Identifier]struct{})
	// initialize with the latest finalized block, which is the parent of the
	// first level of children
	parents[suite.genesis.ID()] = struct{}{}

	for _, blockID := range pending {
		var header flow.Header
		err := suite.db.View(operation.RetrieveHeader(blockID, &header))
		suite.Require().Nil(err)

		// we must have already seen the parent
		_, seen := parents[header.ParentID]
		suite.Assert().True(seen, "pending list contained child (%x) before parent (%x)", header.ID(), header.ParentID)

		// mark this block as seen
		parents[header.ID()] = struct{}{}
	}
}

func (suite *SnapshotSuite) TestParams_ChainID() {

	chainID, err := suite.state.Params().ChainID()
	suite.Require().Nil(err)
	suite.Assert().Equal(suite.genesis.Header.ChainID, chainID)
}<|MERGE_RESOLUTION|>--- conflicted
+++ resolved
@@ -56,25 +56,13 @@
 	metrics := metrics.NewNoopCollector()
 	tracer := trace.NewNoopTracer()
 
-<<<<<<< HEAD
-	headers, _, seals, index, conPayloads, blocks, setups, commits, statuses, results := util.StorageLayer(suite.T(), suite.db)
-=======
-	headers, _, seals, _, _, blocks, setups, commits, statuses := util.StorageLayer(suite.T(), suite.db)
->>>>>>> dcf8973c
+	headers, _, seals, _, _, blocks, setups, commits, statuses, _ := util.StorageLayer(suite.T(), suite.db)
 	colPayloads := storage.NewClusterPayloads(metrics, suite.db)
 
 	suite.state, err = NewState(suite.db, tracer, suite.chainID, headers, colPayloads)
 	suite.Assert().Nil(err)
 	suite.mutator = suite.state.Mutate()
 
-<<<<<<< HEAD
-	mutatorFactory := protocol.NewMutatorFactory(results)
-	// just bootstrap with a genesis block, we'll use this as reference
-	suite.protoState, err = protocol.NewState(metrics, tracer, suite.db, headers, seals, index, conPayloads, blocks,
-		setups, commits, statuses, consumer, mutatorFactory)
-	suite.Assert().Nil(err)
-=======
->>>>>>> dcf8973c
 	participants := unittest.IdentityListFixture(5, unittest.WithAllRoles())
 	genesis, result, seal := unittest.BootstrapFixture(participants)
 	stateRoot, err := pbadger.NewStateRoot(genesis, result, seal, 0)
