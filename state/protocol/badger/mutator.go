// (c) 2019 Dapper Labs - ALL RIGHTS RESERVED

package badger

import (
	"context"
	"errors"
	"fmt"

	"github.com/dgraph-io/badger/v2"

	"github.com/onflow/flow-go/engine"
	"github.com/onflow/flow-go/model/flow"
	"github.com/onflow/flow-go/module"
	"github.com/onflow/flow-go/module/trace"
	"github.com/onflow/flow-go/state"
	"github.com/onflow/flow-go/state/protocol"
	"github.com/onflow/flow-go/storage"
	"github.com/onflow/flow-go/storage/badger/operation"
	"github.com/onflow/flow-go/storage/badger/procedure"
	"github.com/onflow/flow-go/storage/badger/transaction"
)

<<<<<<< HEAD
// TODO RAMTIN

//
// opentracing.ContextWithSpan(context.Background(), rootSpan)
=======
// errIncompleteEpochConfiguration is a sentinel error returned when there are
// still epoch service events missing and the new epoch can't be constructed.
var errIncompleteEpochConfiguration = errors.New("block beyond epoch boundary")
>>>>>>> 06aa4643

// FollowerState implements a lighter version of a mutable protocol state.
// When extending the state, it performs hardly any checks on the block payload.
// Instead, the FollowerState relies on the consensus nodes to run the full
// payload check. Consequently, a block B should only be considered valid, if
// a child block with a valid header is known. The child block's header
// includes quorum certificate, which proves that a supermajority of consensus
// nodes consider block B a valid.
// The FollowerState allows non-consensus nodes to execute fork-aware queries
// against the protocol state, while minimizing the amount of payload checks
// the non-consensus nodes have to perform.
type FollowerState struct {
	*State

	index      storage.Index
	payloads   storage.Payloads
	tracer     module.Tracer
	consumer   protocol.Consumer
	blockTimer protocol.BlockTimer
	cfg        Config
}

// MutableState implements a mutable protocol state. When extending the
// state with a new block, it checks the _entire_ block payload.
type MutableState struct {
	*FollowerState
	receiptValidator module.ReceiptValidator
	sealValidator    module.SealValidator
}

// NewFollowerState initializes a light-weight version of a mutable protocol
// state. This implementation is suitable only for NON-Consensus nodes.
func NewFollowerState(
	state *State,
	index storage.Index,
	payloads storage.Payloads,
	tracer module.Tracer,
	consumer protocol.Consumer,
	blockTimer protocol.BlockTimer,
) (*FollowerState, error) {
	followerState := &FollowerState{
		State:      state,
		index:      index,
		payloads:   payloads,
		tracer:     tracer,
		consumer:   consumer,
		blockTimer: blockTimer,
		cfg:        DefaultConfig(),
	}
	return followerState, nil
}

// NewFullConsensusState initializes a new mutable protocol state backed by a
// badger database. When extending the state with a new block, it checks the
// _entire_ block payload. Consensus nodes should use the FullConsensusState,
// while other node roles can use the lighter FollowerState.
func NewFullConsensusState(
	state *State,
	index storage.Index,
	payloads storage.Payloads,
	tracer module.Tracer,
	consumer protocol.Consumer,
	blockTimer protocol.BlockTimer,
	receiptValidator module.ReceiptValidator,
	sealValidator module.SealValidator,
) (*MutableState, error) {
	followerState, err := NewFollowerState(state, index, payloads, tracer, consumer, blockTimer)
	if err != nil {
		return nil, fmt.Errorf("initialization of Mutable Follower State failed: %w", err)
	}
	return &MutableState{
		FollowerState:    followerState,
		receiptValidator: receiptValidator,
		sealValidator:    sealValidator,
	}, nil
}

<<<<<<< HEAD
// Implementation of header extending for FollowerState, checks header
// validity with data what is available.
func (m *FollowerState) Extend(ctx context.Context, candidate *flow.Block) error {
=======
// Extend extends the protocol state of a CONSENSUS FOLLOWER. While it checks
// the validity of the header; it does _not_ check the validity of the payload.
// Instead, the consensus follower relies on the consensus participants to
// validate the full payload. Therefore, a follower a QC (i.e. a child block) as
// proof that a block is valid.
func (m *FollowerState) Extend(candidate *flow.Block) error {
>>>>>>> 06aa4643

	span, ctx := m.tracer.StartSpanFromContext(ctx, trace.ProtoStateMutatorHeaderExtend)
	defer span.Finish()

	// check if the block header is a valid extension of the finalized state
	err := m.headerExtend(candidate)
	if err != nil {
		return fmt.Errorf("header does not compliance the chain state: %w", err)
	}

	// find the last seal at the parent block
	last, err := m.lastSealed(candidate)
	if err != nil {
		return fmt.Errorf("seal in parent block does not compliance the chain state: %w", err)
	}

	// insert the block and index the last seal for the block
	err = m.insert(ctx, candidate, last)
	if err != nil {
		return fmt.Errorf("failed to insert the block: %w", err)
	}

	return nil
}

<<<<<<< HEAD
// Implementation of block extending for MutableState, checks validity of blocks, seal, receipts,
// before extending the chain.
func (m *MutableState) Extend(ctx context.Context, candidate *flow.Block) error {
=======
// Extend extends the protocol state of a CONSENSUS PARTICIPANT. It checks
// the validity of the _entire block_ (header and full payload).
func (m *MutableState) Extend(candidate *flow.Block) error {
>>>>>>> 06aa4643

	span, ctx := m.tracer.StartSpanFromContext(ctx, trace.ProtoStateMutatorExtend)
	defer span.Finish()

	// check if the block header is a valid extension of the finalized state
	err := m.headerExtend(candidate)
	if err != nil {
		return fmt.Errorf("header does not compliance the chain state: %w", err)
	}

	// check if the guarantees in the payload is a valid extension of the finalized state
	err = m.guaranteeExtend(ctx, candidate)
	if err != nil {
		return fmt.Errorf("guarantee does not compliance the chain state: %w", err)
	}

	// check if the receipts in the payload are valid
	err = m.receiptExtend(ctx, candidate)
	if err != nil {
		return fmt.Errorf("payload receipts not compliant with chain state: %w", err)
	}

	// check if the seals in the payload is a valid extension of the finalized
	// state
	lastSeal, err := m.sealExtend(ctx, candidate)
	if err != nil {
		return fmt.Errorf("seal in parent block does not compliance the chain state: %w", err)
	}

	// insert the block and index the last seal for the block
	err = m.insert(ctx, candidate, lastSeal)
	if err != nil {
		return fmt.Errorf("failed to insert the block: %w", err)
	}

	return nil
}

// headerExtend verifies the validity of the block header (excluding verification of the
// consensus rules). Specifically, we check that the block connects to the last finalized block.
func (m *FollowerState) headerExtend(candidate *flow.Block) error {
	// FIRST: We do some initial cheap sanity checks, like checking the payload
	// hash is consistent

	header := candidate.Header
	payload := candidate.Payload
	if payload.Hash() != header.PayloadHash {
		return state.NewInvalidExtensionError("payload integrity check failed")
	}

	// SECOND: Next, we can check whether the block is a valid descendant of the
	// parent. It should have the same chain ID and a height that is one bigger.

	parent, err := m.headers.ByBlockID(header.ParentID)
	if err != nil {
		return state.NewInvalidExtensionErrorf("could not retrieve parent: %s", err)
	}
	if header.ChainID != parent.ChainID {
		return state.NewInvalidExtensionErrorf("candidate built for invalid chain (candidate: %s, parent: %s)",
			header.ChainID, parent.ChainID)
	}
	if header.Height != parent.Height+1 {
		return state.NewInvalidExtensionErrorf("candidate built with invalid height (candidate: %d, parent: %d)",
			header.Height, parent.Height)
	}

	// check validity of block timestamp using parent's timestamp
	err = m.blockTimer.Validate(parent.Timestamp, candidate.Header.Timestamp)
	if err != nil {
		if protocol.IsInvalidBlockTimestampError(err) {
			return state.NewInvalidExtensionErrorf("candidate contains invalid timestamp: %w", err)
		}
		return fmt.Errorf("validating block's time stamp failed with unexpected error: %w", err)
	}

	// THIRD: Once we have established the block is valid within itself, and the
	// block is valid in relation to its parent, we can check whether it is
	// valid in the context of the entire state. For this, the block needs to
	// directly connect, through its ancestors, to the last finalized block.

	var finalizedHeight uint64
	err = m.db.View(operation.RetrieveFinalizedHeight(&finalizedHeight))
	if err != nil {
		return fmt.Errorf("could not retrieve finalized height: %w", err)
	}
	var finalID flow.Identifier
	err = m.db.View(operation.LookupBlockHeight(finalizedHeight, &finalID))
	if err != nil {
		return fmt.Errorf("could not lookup finalized block: %w", err)
	}

	ancestorID := header.ParentID
	for ancestorID != finalID {
		ancestor, err := m.headers.ByBlockID(ancestorID)
		if err != nil {
			return fmt.Errorf("could not retrieve ancestor (%x): %w", ancestorID, err)
		}
		if ancestor.Height < finalizedHeight {
			// this happens when the candidate block is on a fork that does not include all the
			// finalized blocks.
			// for instance:
			// A (Finalized) <- B (Finalized) <- C (Finalized) <- D <- E <- F
			//                  ^- G             ^- H             ^- I
			// block G is not a valid block, because it does not include C which has been finalized.
			// block H and I are a valid, because its their includes C.
			return state.NewOutdatedExtensionErrorf(
				"candidate block (height: %d) conflicts with finalized state (ancestor: %d final: %d)",
				header.Height, ancestor.Height, finalizedHeight)
		}
		ancestorID = ancestor.ParentID
	}

	return nil
}

<<<<<<< HEAD
// The guarantee part of the payload compliance check.
// None of the blocks should have included a
// guarantee that was expired at the block height, nor should it have been
// included in any previous payload.
func (m *MutableState) guaranteeExtend(ctx context.Context, candidate *flow.Block) error {
=======
// guaranteeExtend verifies the validity of the collection guarantees that are
// included in the block. Specifically, we check for expired collections and
// duplicated collections (also including ancestor blocks).
func (m *MutableState) guaranteeExtend(candidate *flow.Block) error {
>>>>>>> 06aa4643

	span, _ := m.tracer.StartSpanFromContext(ctx, trace.ProtoStateMutatorExtendCheckGuarantees)
	defer span.Finish()

	header := candidate.Header
	payload := candidate.Payload

	// we only look as far back for duplicates as the transaction expiry limit;
	// if a guarantee was included before that, we will disqualify it on the
	// basis of the reference block anyway
	limit := header.Height - m.cfg.transactionExpiry
	if limit > header.Height { // overflow check
		limit = 0
	}

	// look up the root height so we don't look too far back
	// initially this is the genesis block height (aka 0).
	var rootHeight uint64
	err := m.db.View(operation.RetrieveRootHeight(&rootHeight))
	if err != nil {
		return fmt.Errorf("could not retrieve root block height: %w", err)
	}
	if limit < rootHeight {
		limit = rootHeight
	}

	// build a list of all previously used guarantees on this part of the chain
	ancestorID := header.ParentID
	lookup := make(map[flow.Identifier]struct{})
	for {
		ancestor, err := m.headers.ByBlockID(ancestorID)
		if err != nil {
			return fmt.Errorf("could not retrieve ancestor header (%x): %w", ancestorID, err)
		}
		index, err := m.index.ByBlockID(ancestorID)
		if err != nil {
			return fmt.Errorf("could not retrieve ancestor index (%x): %w", ancestorID, err)
		}
		for _, collID := range index.CollectionIDs {
			lookup[collID] = struct{}{}
		}
		if ancestor.Height <= limit {
			break
		}
		ancestorID = ancestor.ParentID
	}

	// check each guarantee included in the payload for duplication and expiry
	for _, guarantee := range payload.Guarantees {

		// if the guarantee was already included before, error
		_, duplicated := lookup[guarantee.ID()]
		if duplicated {
			return state.NewInvalidExtensionErrorf("payload includes duplicate guarantee (%x)", guarantee.ID())
		}

		// get the reference block to check expiry
		ref, err := m.headers.ByBlockID(guarantee.ReferenceBlockID)
		if err != nil {
			return fmt.Errorf("could not get reference block (%x): %w", guarantee.ReferenceBlockID, err)
		}

		// if the guarantee references a block with expired height, error
		if ref.Height < limit {
			return state.NewInvalidExtensionErrorf("payload includes expired guarantee (height: %d, limit: %d)",
				ref.Height, limit)
		}
	}

	return nil
}

// sealExtend checks the compliance of the payload seals. Returns last seal that form a chain for
// candidate block.
func (m *MutableState) sealExtend(ctx context.Context, candidate *flow.Block) (*flow.Seal, error) {

	span, _ := m.tracer.StartSpanFromContext(ctx, trace.ProtoStateMutatorExtendCheckSeals)
	defer span.Finish()

	lastSeal, err := m.sealValidator.Validate(candidate)
	if err != nil {
		return nil, state.NewInvalidExtensionErrorf("seal validation error: %w", err)
	}

	return lastSeal, nil
}

// receiptExtend checks the compliance of the receipt payload.
//   * Receipts should pertain to blocks on the fork
//   * Receipts should not appear more than once on a fork
//   * Receipts should pass the ReceiptValidator check
//   * No seal has been included for the respective block in this particular fork
// We require the receipts to be sorted by block height (within a payload).
func (m *MutableState) receiptExtend(ctx context.Context, candidate *flow.Block) error {

	span, _ := m.tracer.StartSpanFromContext(ctx, trace.ProtoStateMutatorExtendCheckReceipts)
	defer span.Finish()

	err := m.receiptValidator.ValidatePayload(candidate)
	if err != nil {
		// TODO: this might be not an error, potentially it can be solved by requesting more data and processing this receipt again
		if errors.Is(err, storage.ErrNotFound) {
			return state.NewInvalidExtensionErrorf("some entities referenced by receipts are missing: %w", err)
		}
		if engine.IsInvalidInputError(err) {
			return state.NewInvalidExtensionErrorf("payload includes invalid receipts: %w", err)
		}
		return fmt.Errorf("unexpected payload validation error %w", err)
	}

	return nil
}

// lastSealed returns the highest sealed block from the fork with head `candidate`.
// For instance, here is the chain state: block 100 is the head, block 97 is finalized,
// and 95 is the last sealed block at the state of block 100.
// 95 (sealed) <- 96 <- 97 (finalized) <- 98 <- 99 <- 100
// Now, if block 101 is extending block 100, and its payload has a seal for 96, then it will
// be the last sealed for block 101.
func (m *FollowerState) lastSealed(candidate *flow.Block) (*flow.Seal, error) {
	header := candidate.Header
	payload := candidate.Payload

	// getting the last sealed block
	last, err := m.seals.ByBlockID(header.ParentID)
	if err != nil {
		return nil, fmt.Errorf("could not retrieve parent seal (%x): %w", header.ParentID, err)
	}

	// if the payload of the block has seals, then the last seal is the seal for the highest
	// block
	if len(payload.Seals) > 0 {
		var highestHeader *flow.Header
		for i, seal := range payload.Seals {
			header, err := m.headers.ByBlockID(seal.BlockID)
			if err != nil {
				return nil, state.NewInvalidExtensionErrorf("could not retrieve the header %v for seal: %w", seal.BlockID, err)
			}

			if i == 0 || header.Height > highestHeader.Height {
				highestHeader = header
				last = seal
			}
		}
	}

	return last, nil
}

<<<<<<< HEAD
func (m *FollowerState) insert(ctx context.Context, candidate *flow.Block, last *flow.Seal) error {
=======
// insert stores the candidate block in the data base. The
// `candidate` block _must be valid_ (otherwise, the state will be corrupted).
func (m *FollowerState) insert(candidate *flow.Block, last *flow.Seal) error {
>>>>>>> 06aa4643

	span, _ := m.tracer.StartSpanFromContext(ctx, trace.ProtoStateMutatorExtendDBInsert)
	defer span.Finish()

	blockID := candidate.ID()

	// SIXTH: epoch transitions and service events
	//    (i) Determine protocol state for block's _current_ Epoch.
	//        As we don't have slashing yet, the protocol state is fully
	//        determined by the Epoch Preparation events.
	//   (ii) Determine protocol state for block's _next_ Epoch.
	//        In case any of the payload seals includes system events,
	//        we need to check if they are valid and must apply them
	//        to the protocol state as needed.
	ops, err := m.handleServiceEvents(candidate)
	if err != nil {
		return fmt.Errorf("could not handle service events: %w", err)
	}

	// FINALLY: Both the header itself and its payload are in compliance with the
	// protocol state. We can now store the candidate block, as well as adding
	// its final seal to the seal index and initializing its children index.

	err = operation.RetryOnConflictTx(m.db, transaction.Update, func(tx *transaction.Tx) error {
		// insert the block into the database AND cache
		err := m.blocks.StoreTx(candidate)(tx)
		if err != nil {
			return fmt.Errorf("could not store candidate block: %w", err)
		}

		// index the latest sealed block in this fork
		err = transaction.WithTx(operation.IndexBlockSeal(blockID, last.ID()))(tx)
		if err != nil {
			return fmt.Errorf("could not index candidate seal: %w", err)
		}

		// index the child block for recovery
		err = transaction.WithTx(procedure.IndexNewBlock(blockID, candidate.Header.ParentID))(tx)
		if err != nil {
			return fmt.Errorf("could not index new block: %w", err)
		}

		// apply any optional DB operations from service events
		for _, apply := range ops {
			err := apply(tx)
			if err != nil {
				return fmt.Errorf("could not apply operation: %w", err)
			}
		}

		return nil
	})

	if err != nil {
		return fmt.Errorf("could not execute state extension: %w", err)
	}

	return nil
}

<<<<<<< HEAD
func (m *FollowerState) Finalize(ctx context.Context, blockID flow.Identifier) error {

	span, _ := m.tracer.StartSpanFromContext(ctx, trace.ProtoStateMutatorFinalize)
	defer span.Finish()
=======
// Finalize marks the specified block as finalized. This method only
// finalizes one block at a time. Hence, the parent of `blockID`
// has to be the last finalized block.
func (m *FollowerState) Finalize(blockID flow.Identifier) error {
	// preliminaries: start tracer and retrieve full block
	m.tracer.StartSpan(blockID, trace.ProtoStateMutatorFinalize)
	defer m.tracer.FinishSpan(blockID, trace.ProtoStateMutatorFinalize)
	block, err := m.blocks.ByID(blockID)
	if err != nil {
		return fmt.Errorf("could not retrieve full block that should be finalized: %w", err)
	}
	header := block.Header
>>>>>>> 06aa4643

	// FIRST: verify that the parent block is the latest finalized block. This
	// must be the case, as the `Finalize(..)` method only finalizes one block
	// at a time and hence the parent of `blockID` must already be finalized.
	var finalized uint64
	err = m.db.View(operation.RetrieveFinalizedHeight(&finalized))
	if err != nil {
		return fmt.Errorf("could not retrieve finalized height: %w", err)
	}
	var finalID flow.Identifier
	err = m.db.View(operation.LookupBlockHeight(finalized, &finalID))
	if err != nil {
		return fmt.Errorf("could not retrieve final header: %w", err)
	}
	if header.ParentID != finalID {
		return fmt.Errorf("can only finalize child of last finalized block")
	}

	// SECOND: We also want to update the last sealed height. Retrieve the block
	// seal indexed for the block and retrieve the block that was sealed by it.
	last, err := m.seals.ByBlockID(blockID)
	if err != nil {
		return fmt.Errorf("could not look up sealed header: %w", err)
	}
	sealed, err := m.headers.ByBlockID(last.BlockID)
	if err != nil {
		return fmt.Errorf("could not retrieve sealed header: %w", err)
	}

	// THIRD: preparing Epoch-Phase-Change service notifications and metrics updates.
	// Convention:
	//                            .. <--- P <----- B
	//                                    ↑        ↑
	//             block sealing service event        first block of new
	//           for epoch-phase transition        Epoch phase (e.g.
	//              (e.g. EpochSetup event)        (EpochSetup phase)
	// Per convention, service notifications for Epoch-Phase-Changes are emitted, when
	// the first block of the new phase (EpochSetup phase) is _finalized_. Meaning
	// that the new phase has started.
	epochStatus, err := m.epoch.statuses.ByBlockID(blockID)
	if err != nil {
		return fmt.Errorf("could not retrieve epoch state: %w", err)
	}
	currentEpochSetup, err := m.epoch.setups.ByID(epochStatus.CurrentEpoch.SetupID)
	if err != nil {
		return fmt.Errorf("could not retrieve setup event for current epoch: %w", err)
	}
	parent, err := m.blocks.ByID(header.ParentID)
	if err != nil {
		return fmt.Errorf("could not get parent (id=%x): %w", header.ParentID, err)
	}

	// track service event driven metrics and protocol events that should be emitted
	var events []func()
	for _, seal := range parent.Payload.Seals {
		result, err := m.results.ByID(seal.ResultID)
		if err != nil {
			return fmt.Errorf("could not retrieve result (id=%x) for seal (id=%x): %w", seal.ResultID, seal.ID(), err)
		}
		for _, event := range result.ServiceEvents {
			switch ev := event.Event.(type) {
			case *flow.EpochSetup:
				// update current epoch phase
				events = append(events, func() { m.metrics.CurrentEpochPhase(flow.EpochPhaseSetup) })
				// track epoch phase transition (staking->setup)
				events = append(events, func() { m.consumer.EpochSetupPhaseStarted(ev.Counter-1, header) })
			case *flow.EpochCommit:
				// update current epoch phase
				events = append(events, func() { m.metrics.CurrentEpochPhase(flow.EpochPhaseCommitted) })
				// track epoch phase transition (setup->committed)
				events = append(events, func() { m.consumer.EpochCommittedPhaseStarted(ev.Counter-1, header) })
				// track final view of committed epoch
				nextEpochSetup, err := m.epoch.setups.ByID(epochStatus.NextEpoch.SetupID)
				if err != nil {
					return fmt.Errorf("could not retrieve setup event for next epoch: %w", err)
				}
				events = append(events, func() { m.metrics.CommittedEpochFinalView(nextEpochSetup.FinalView) })
			default:
				return fmt.Errorf("invalid service event type in payload (%T)", event)
			}
		}
	}

	// FOURTH: preparing Epoch-Change service notifications and metrics updates.
	// Convention:
	// Service notifications and updating metrics happen when we finalize the _first_
	// block of the new Epoch (same convention as for Epoch-Phase-Changes)
	// Approach: We retrieve the parent block's epoch information. If this block's view
	// exceeds the final view of its parent's current epoch, this block begins the next epoch.
	parentBlocksEpoch := m.AtBlockID(header.ParentID).Epochs().Current()
	parentEpochFinalView, err := parentBlocksEpoch.FinalView()
	if err != nil {
		return fmt.Errorf("could not get parent epoch final view: %w", err)
	}

	if header.View > parentEpochFinalView {
		// TMP: EMERGENCY EPOCH CHAIN CONTINUATION [EECC]
		//
		// If we have triggered emergency chain continuation as a result of a
		// failed epoch, these events would be emitted for every block. Instead,
		// we will skip them.
		//
		// We detect EECC here by checking for two blocks spanning what should
		// be an epoch transition having the same epoch counter. This indicates
		// that the last epoch was continued past its specified end time.
		parentCounter, err := parentBlocksEpoch.Counter()
		if err != nil {
			return fmt.Errorf("could not check parent counter to skip events in fallback epoch: %w", err)
		}
		if parentCounter != currentEpochSetup.Counter {
			events = append(events, func() { m.consumer.EpochTransition(currentEpochSetup.Counter, header) })

			// set current epoch counter corresponding to new epoch
			events = append(events, func() { m.metrics.CurrentEpochCounter(currentEpochSetup.Counter) })
			// set epoch phase - since we are starting a new epoch we begin in the staking phase
			events = append(events, func() { m.metrics.CurrentEpochPhase(flow.EpochPhaseStaking) })
		}
	}

	// FIFTH: Persist updates in data base
	// * Add this block to the height-indexed set of finalized blocks.
	// * Update the largest finalized height to this block's height.
	// * Update the largest height of sealed and finalized block.
	//   This value could actually stay the same if it has no seals in
	//   its payload, in which case the parent's seal is the same.
	err = operation.RetryOnConflict(m.db.Update, func(tx *badger.Txn) error {
		err = operation.IndexBlockHeight(header.Height, blockID)(tx)
		if err != nil {
			return fmt.Errorf("could not insert number mapping: %w", err)
		}
		err = operation.UpdateFinalizedHeight(header.Height)(tx)
		if err != nil {
			return fmt.Errorf("could not update finalized height: %w", err)
		}
		err = operation.UpdateSealedHeight(sealed.Height)(tx)
		if err != nil {
			return fmt.Errorf("could not update sealed height: %w", err)
		}
		return nil
	})
	if err != nil {
		return fmt.Errorf("could not execute finalization: %w", err)
	}

	// FINALLY: emit notification events and update metrics
	m.metrics.FinalizedHeight(header.Height)
	m.metrics.SealedHeight(sealed.Height)
	m.metrics.BlockFinalized(block)
	m.consumer.BlockFinalized(header)
	for _, emit := range events {
		emit()
	}
	for _, seal := range block.Payload.Seals {
		sealedBlock, err := m.blocks.ByID(seal.BlockID)
		if err != nil {
			return fmt.Errorf("could not retrieve sealed block (%x): %w", seal.BlockID, err)
		}
		m.metrics.BlockSealed(sealedBlock)
	}

	return nil
}

// epochStatus computes the EpochStatus for the given block
// BEFORE applying the block payload itself
// Specifically, we must determine whether block is the first block of a new
// epoch in its respective fork. We do this by comparing the block's view to
// the Epoch data from its parent. If the block's view is _larger_ than the
// final View of the parent's epoch, the block starts a new Epoch.
// case (a): block is in same Epoch as parent.
//           the parent's EpochStatus.CurrentEpoch also applies for the current block
// case (b): block starts new Epoch in its respective fork.
//           the parent's EpochStatus.NextEpoch is the current block's EpochStatus.CurrentEpoch
// As the parent was a valid extension of the chain, by induction, the parent satisfies all
// consistency requirements of the protocol.
//
// Returns:
// * errIncompleteEpochConfiguration if the epoch has ended before processing
//   both an EpochSetup and EpochCommit event; so the new epoch can't be constructed.
func (m *FollowerState) epochStatus(block *flow.Header) (*flow.EpochStatus, error) {

	parentStatus, err := m.epoch.statuses.ByBlockID(block.ParentID)
	if err != nil {
		return nil, fmt.Errorf("could not retrieve epoch state for parent: %w", err)
	}

	// Retrieve EpochSetup and EpochCommit event for parent block's Epoch
	parentSetup, err := m.epoch.setups.ByID(parentStatus.CurrentEpoch.SetupID)
	if err != nil {
		return nil, fmt.Errorf("could not retrieve EpochSetup event for parent: %w", err)
	}

	if parentSetup.FinalView < block.View { // first block of a new epoch
		// sanity check: parent's epoch Preparation should be completed and have EpochSetup and EpochCommit events
		if parentStatus.NextEpoch.SetupID == flow.ZeroID {
			return nil, fmt.Errorf("missing setup event for starting next epoch: %w", errIncompleteEpochConfiguration)
		}
		if parentStatus.NextEpoch.CommitID == flow.ZeroID {
			return nil, fmt.Errorf("missing commit event for starting next epoch: %w", errIncompleteEpochConfiguration)
		}
		status, err := flow.NewEpochStatus(
			parentStatus.CurrentEpoch.SetupID, parentStatus.CurrentEpoch.CommitID,
			parentStatus.NextEpoch.SetupID, parentStatus.NextEpoch.CommitID,
			flow.ZeroID, flow.ZeroID,
		)
		return status, err
	}

	// Block is in the same epoch as its parent, re-use the same epoch status
	// IMPORTANT: copy the status to avoid modifying the parent status in the cache
	currentStatus := parentStatus.Copy()
	return currentStatus, err
}

// handleServiceEvents handles applying state changes which occur as a result
// of service events being included in a block payload.
//
// Consider a chain where a service event is emitted during execution of block A.
// Block B contains a receipt for A. Block C contains a seal for block A. Block
// D contains a QC for C.
//
// A <- B(RA) <- C(SA) <- D
//
// Service events are included within execution results, which are stored
// opaquely as part of the block payload in block B. We only validate and insert
// the typed service event to storage once we have received a valid QC for the
// block containing the seal for A. This occurs once we mark block D as valid
// with MarkValid. Because of this, any change to the protocol state introduced
// by a service event emitted in A would only become visible when querying D or
// later (D's children).
//
// This method will only apply service-event-induced state changes when the
// input block has the form of block D (ie. has a parent, which contains a seal
// for a block in which a service event was emitted).
//
// If the service events are valid, or there are no service events, this method
// returns a slice of Badger operations to apply while storing the block. This
// includes an operation to index the epoch status for every block, and
// operations to insert service events for blocks that include them.
//
// Return values:
//  * ops: pending data base operations to persist this processing step
//  * error: no errors expected during normal operations
func (m *FollowerState) handleServiceEvents(block *flow.Block) ([]func(*transaction.Tx) error, error) {
	var ops []func(*transaction.Tx) error

	// Determine epoch status for block's CURRENT epoch.
	//
	// This yields the tentative protocol state BEFORE applying the block payload.
	// As we don't have slashing yet, there is nothing in the payload which could
	// modify the protocol state for the current epoch.

	epochStatus, err := m.epochStatus(block.Header)
	if errors.Is(err, errIncompleteEpochConfiguration) {
		// TMP: EMERGENCY EPOCH CHAIN CONTINUATION
		//
		// We are proposing or processing the first block of the next epoch,
		// but that epoch has not been setup. Rather than returning an error
		// which prevents further block production, we store the block with
		// the same epoch status as its parent, resulting in it being considered
		// by the protocol state to fall in the same epoch as its parent.
		//
		// CAUTION: this is inconsistent with the FinalView value specified in the epoch.
		fmt.Printf("handleServiceEvents: emergency epoch chain continuation triggered at block id: %x, height: %d\n", block.ID(), block.Header.Height)
		parentStatus, err := m.epoch.statuses.ByBlockID(block.Header.ParentID)
		if err != nil {
			return nil, fmt.Errorf("internal error constructing EECC from parent's epoch status: %w", err)
		}
		ops = append(ops, m.epoch.statuses.StoreTx(block.ID(), parentStatus.Copy()))
		return ops, nil
	} else if err != nil {
		return nil, fmt.Errorf("could not determine epoch status: %w", err)
	}

	activeSetup, err := m.epoch.setups.ByID(epochStatus.CurrentEpoch.SetupID)
	if err != nil {
		return nil, fmt.Errorf("could not retrieve current epoch setup event: %w", err)
	}
	counter := activeSetup.Counter

	// we will apply service events from blocks which are sealed by this block's PARENT
	parent, err := m.blocks.ByID(block.Header.ParentID)
	if err != nil {
		return nil, fmt.Errorf("could not get parent (id=%x): %w", block.Header.ParentID, err)
	}

	// The payload might contain epoch preparation service events for the next
	// epoch. In this case, we need to update the tentative protocol state.
	// We need to validate whether all information is available in the protocol
	// state to go to the next epoch when needed. In cases where there is a bug
	// in the smart contract, it could be that this happens too late and the
	// chain finalization should halt.
	for _, seal := range parent.Payload.Seals {
		result, err := m.results.ByID(seal.ResultID)
		if err != nil {
			return nil, fmt.Errorf("could not get result (id=%x) for seal (id=%x): %w", seal.ResultID, seal.ID(), err)
		}

		for _, event := range result.ServiceEvents {

			switch ev := event.Event.(type) {
			case *flow.EpochSetup:

				// We should only have a single epoch setup event per epoch.
				if epochStatus.NextEpoch.SetupID != flow.ZeroID {
					// true iff EpochSetup event for NEXT epoch was already included before
					return nil, state.NewInvalidExtensionError("duplicate epoch setup service event")
				}

				// The setup event should have the counter increased by one.
				if ev.Counter != counter+1 {
					return nil, state.NewInvalidExtensionErrorf("next epoch setup has invalid counter (%d => %d)", counter, ev.Counter)
				}

				// The first view needs to be exactly one greater than the current epoch final view
				if ev.FirstView != activeSetup.FinalView+1 {
					return nil, state.NewInvalidExtensionErrorf(
						"next epoch first view must be exactly 1 more than current epoch final view (%d != %d+1)",
						ev.FirstView,
						activeSetup.FinalView,
					)
				}

				// Finally, the epoch setup event must contain all necessary information.
				err = isValidEpochSetup(ev)
				if err != nil {
					return nil, state.NewInvalidExtensionErrorf("invalid epoch setup: %s", err)
				}

				// prevents multiple setup events for same Epoch (including multiple setup events in payload of same block)
				epochStatus.NextEpoch.SetupID = ev.ID()

				// we'll insert the setup event when we insert the block
				ops = append(ops, m.epoch.setups.StoreTx(ev))

			case *flow.EpochCommit:

				// We should only have a single epoch commit event per epoch.
				if epochStatus.NextEpoch.CommitID != flow.ZeroID {
					// true iff EpochCommit event for NEXT epoch was already included before
					return nil, state.NewInvalidExtensionError("duplicate epoch commit service event")
				}

				// The epoch setup event needs to happen before the commit.
				if epochStatus.NextEpoch.SetupID == flow.ZeroID {
					return nil, state.NewInvalidExtensionError("missing epoch setup for epoch commit")
				}

				// The commit event should have the counter increased by one.
				if ev.Counter != counter+1 {
					return nil, state.NewInvalidExtensionErrorf("next epoch commit has invalid counter (%d => %d)", counter, ev.Counter)
				}

				// Finally, the commit should commit all the necessary information.
				setup, err := m.epoch.setups.ByID(epochStatus.NextEpoch.SetupID)
				if err != nil {
					return nil, state.NewInvalidExtensionErrorf("could not retrieve next epoch setup: %s", err)
				}
				err = isValidEpochCommit(ev, setup)
				if err != nil {
					return nil, state.NewInvalidExtensionErrorf("invalid epoch commit: %s", err)
				}

				// prevents multiple setup events for same Epoch (including multiple setup events in payload of same block)
				epochStatus.NextEpoch.CommitID = ev.ID()

				// we'll insert the commit event when we insert the block
				ops = append(ops, m.epoch.commits.StoreTx(ev))

			default:
				return nil, fmt.Errorf("invalid service event type: %s", event.Type)
			}
		}
	}

	// we always index the epoch status, even when there are no service events
	ops = append(ops, m.epoch.statuses.StoreTx(block.ID(), epochStatus))

	return ops, nil
}

// MarkValid marks the block as valid in protocol state, and triggers
// `BlockProcessable` event to notify that its parent block is processable.
// why the parent block is processable, not the block itself?
// because a block having a child block means it has been verified
// by the majority of consensus participants.
// Hence, if a block has passed the header validity check, its parent block
// must have passed both the header validity check and the body validity check.
// So that consensus followers can skip the block body validity checks and wait
// for its child to arrive, and if the child passes the header validity check, it means
// the consensus participants have done a complete check on its parent block,
// so consensus followers can trust consensus nodes did the right job, and start
// processing the parent block.
// NOTE: since a parent can have multiple children, `BlockProcessable` event
// could be triggered multiple times for the same block.
// NOTE: BlockProcessable should not be blocking, otherwise, it will block the follower
func (m *FollowerState) MarkValid(blockID flow.Identifier) error {
	header, err := m.headers.ByBlockID(blockID)
	if err != nil {
		return fmt.Errorf("could not retrieve block header for %x: %w", blockID, err)
	}
	parentID := header.ParentID
	var isParentValid bool
	err = m.db.View(operation.RetrieveBlockValidity(parentID, &isParentValid))
	if err != nil {
		return fmt.Errorf("could not retrieve validity of parent block (%x): %w", parentID, err)
	}
	if !isParentValid {
		return fmt.Errorf("can only mark block as valid whose parent is valid")
	}

	err = operation.RetryOnConflict(
		m.db.Update,
		operation.SkipDuplicates(
			operation.InsertBlockValidity(blockID, true),
		),
	)
	if err != nil {
		return fmt.Errorf("could not mark block as valid (%x): %w", blockID, err)
	}

	// root blocks and blocks below the root block are considered as "processed",
	// so we don't want to trigger `BlockProcessable` event for them.
	parent, err := m.headers.ByBlockID(parentID)
	if err != nil {
		return fmt.Errorf("could not retrieve block header for %x: %w", parentID, err)
	}
	var rootHeight uint64
	err = m.db.View(operation.RetrieveRootHeight(&rootHeight))
	if err != nil {
		return fmt.Errorf("could not retrieve root block's height: %w", err)
	}
	if rootHeight >= parent.Height {
		return nil
	}
	m.consumer.BlockProcessable(parent)

	return nil
}<|MERGE_RESOLUTION|>--- conflicted
+++ resolved
@@ -21,16 +21,11 @@
 	"github.com/onflow/flow-go/storage/badger/transaction"
 )
 
-<<<<<<< HEAD
-// TODO RAMTIN
-
-//
-// opentracing.ContextWithSpan(context.Background(), rootSpan)
-=======
+
 // errIncompleteEpochConfiguration is a sentinel error returned when there are
 // still epoch service events missing and the new epoch can't be constructed.
 var errIncompleteEpochConfiguration = errors.New("block beyond epoch boundary")
->>>>>>> 06aa4643
+
 
 // FollowerState implements a lighter version of a mutable protocol state.
 // When extending the state, it performs hardly any checks on the block payload.
@@ -108,18 +103,12 @@
 	}, nil
 }
 
-<<<<<<< HEAD
-// Implementation of header extending for FollowerState, checks header
-// validity with data what is available.
-func (m *FollowerState) Extend(ctx context.Context, candidate *flow.Block) error {
-=======
 // Extend extends the protocol state of a CONSENSUS FOLLOWER. While it checks
 // the validity of the header; it does _not_ check the validity of the payload.
 // Instead, the consensus follower relies on the consensus participants to
 // validate the full payload. Therefore, a follower a QC (i.e. a child block) as
 // proof that a block is valid.
-func (m *FollowerState) Extend(candidate *flow.Block) error {
->>>>>>> 06aa4643
+func (m *FollowerState) Extend(ctx context.Context, candidate *flow.Block) error {
 
 	span, ctx := m.tracer.StartSpanFromContext(ctx, trace.ProtoStateMutatorHeaderExtend)
 	defer span.Finish()
@@ -145,15 +134,10 @@
 	return nil
 }
 
-<<<<<<< HEAD
-// Implementation of block extending for MutableState, checks validity of blocks, seal, receipts,
-// before extending the chain.
-func (m *MutableState) Extend(ctx context.Context, candidate *flow.Block) error {
-=======
+
 // Extend extends the protocol state of a CONSENSUS PARTICIPANT. It checks
 // the validity of the _entire block_ (header and full payload).
-func (m *MutableState) Extend(candidate *flow.Block) error {
->>>>>>> 06aa4643
+func (m *MutableState) Extend(ctx context.Context, candidate *flow.Block) error {
 
 	span, ctx := m.tracer.StartSpanFromContext(ctx, trace.ProtoStateMutatorExtend)
 	defer span.Finish()
@@ -269,18 +253,11 @@
 	return nil
 }
 
-<<<<<<< HEAD
-// The guarantee part of the payload compliance check.
-// None of the blocks should have included a
-// guarantee that was expired at the block height, nor should it have been
-// included in any previous payload.
-func (m *MutableState) guaranteeExtend(ctx context.Context, candidate *flow.Block) error {
-=======
+
 // guaranteeExtend verifies the validity of the collection guarantees that are
 // included in the block. Specifically, we check for expired collections and
 // duplicated collections (also including ancestor blocks).
-func (m *MutableState) guaranteeExtend(candidate *flow.Block) error {
->>>>>>> 06aa4643
+func (m *MutableState) guaranteeExtend(ctx context.Context, candidate *flow.Block) error {
 
 	span, _ := m.tracer.StartSpanFromContext(ctx, trace.ProtoStateMutatorExtendCheckGuarantees)
 	defer span.Finish()
@@ -430,13 +407,9 @@
 	return last, nil
 }
 
-<<<<<<< HEAD
-func (m *FollowerState) insert(ctx context.Context, candidate *flow.Block, last *flow.Seal) error {
-=======
 // insert stores the candidate block in the data base. The
 // `candidate` block _must be valid_ (otherwise, the state will be corrupted).
-func (m *FollowerState) insert(candidate *flow.Block, last *flow.Seal) error {
->>>>>>> 06aa4643
+func (m *FollowerState) insert(ctx context.Context, candidate *flow.Block, last *flow.Seal) error {
 
 	span, _ := m.tracer.StartSpanFromContext(ctx, trace.ProtoStateMutatorExtendDBInsert)
 	defer span.Finish()
@@ -497,25 +470,19 @@
 	return nil
 }
 
-<<<<<<< HEAD
-func (m *FollowerState) Finalize(ctx context.Context, blockID flow.Identifier) error {
-
-	span, _ := m.tracer.StartSpanFromContext(ctx, trace.ProtoStateMutatorFinalize)
-	defer span.Finish()
-=======
+
 // Finalize marks the specified block as finalized. This method only
 // finalizes one block at a time. Hence, the parent of `blockID`
 // has to be the last finalized block.
-func (m *FollowerState) Finalize(blockID flow.Identifier) error {
+func (m *FollowerState) Finalize(ctx context.Context, blockID flow.Identifier) error {
 	// preliminaries: start tracer and retrieve full block
-	m.tracer.StartSpan(blockID, trace.ProtoStateMutatorFinalize)
-	defer m.tracer.FinishSpan(blockID, trace.ProtoStateMutatorFinalize)
+	span, _ := m.tracer.StartSpanFromContext(ctx, trace.ProtoStateMutatorFinalize)
+	defer span.Finish()
 	block, err := m.blocks.ByID(blockID)
 	if err != nil {
 		return fmt.Errorf("could not retrieve full block that should be finalized: %w", err)
 	}
 	header := block.Header
->>>>>>> 06aa4643
 
 	// FIRST: verify that the parent block is the latest finalized block. This
 	// must be the case, as the `Finalize(..)` method only finalizes one block
