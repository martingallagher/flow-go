// (c) 2019 Dapper Labs - ALL RIGHTS RESERVED

package badger_test

import (
	"math/rand"
	"testing"
	"time"

	"github.com/dgraph-io/badger/v2"
	"github.com/stretchr/testify/assert"
	"github.com/stretchr/testify/require"

	"github.com/onflow/flow-go/model/flow"
	"github.com/onflow/flow-go/model/flow/filter"
	"github.com/onflow/flow-go/state/protocol"
	bprotocol "github.com/onflow/flow-go/state/protocol/badger"
	"github.com/onflow/flow-go/state/protocol/util"
	"github.com/onflow/flow-go/utils/unittest"
)

func init() {
	rand.Seed(time.Now().UnixNano())
}

func TestHead(t *testing.T) {
	util.RunWithProtocolState(t, func(db *badger.DB, state *bprotocol.State) {

		identities := unittest.IdentityListFixture(5, unittest.WithAllRoles())
		root, result, seal := unittest.BootstrapFixture(identities)
		err := state.Mutate().Bootstrap(root, result, seal)
		require.NoError(t, err)

		header := root.Header

		t.Run("works with block number", func(t *testing.T) {
			retrieved, err := state.AtHeight(header.Height).Head()
			require.NoError(t, err)
			require.Equal(t, header.ID(), retrieved.ID())
		})

		t.Run("works with block id", func(t *testing.T) {
			retrieved, err := state.AtBlockID(header.ID()).Head()
			require.NoError(t, err)
			require.Equal(t, header.ID(), retrieved.ID())
		})

		t.Run("works with finalized block", func(t *testing.T) {
			retrieved, err := state.Final().Head()
			require.NoError(t, err)
			require.Equal(t, header.ID(), retrieved.ID())
		})
	})
}

func TestIdentities(t *testing.T) {
	util.RunWithProtocolState(t, func(db *badger.DB, state *bprotocol.State) {

		identities := unittest.IdentityListFixture(20, unittest.WithAllRoles())
		root, result, seal := unittest.BootstrapFixture(identities)
		err := state.Mutate().Bootstrap(root, result, seal)
		require.Nil(t, err)

		t.Run("no filter", func(t *testing.T) {
			actual, err := state.Final().Identities(filter.Any)
			require.Nil(t, err)
			assert.ElementsMatch(t, identities, actual)
		})

		t.Run("single identity", func(t *testing.T) {
			expected := identities.Sample(1)[0]
			actual, err := state.Final().Identity(expected.NodeID)
			require.Nil(t, err)
			assert.Equal(t, expected, actual)
		})

		t.Run("filtered", func(t *testing.T) {
			filters := []flow.IdentityFilter{
				filter.HasRole(flow.RoleCollection),
				filter.HasNodeID(identities.SamplePct(0.1).NodeIDs()...),
				filter.HasStake(true),
			}

			for _, filterfunc := range filters {
				expected := identities.Filter(filterfunc)
				actual, err := state.Final().Identities(filterfunc)
				require.Nil(t, err)
				assert.ElementsMatch(t, expected, actual)
			}
		})
	})
}

func TestClusters(t *testing.T) {
	util.RunWithProtocolState(t, func(db *badger.DB, state *bprotocol.State) {

		nClusters := 3
		nCollectors := 7

		collectors := unittest.IdentityListFixture(nCollectors, unittest.WithRole(flow.RoleCollection))
		identities := append(unittest.IdentityListFixture(4, unittest.WithAllRolesExcept(flow.RoleCollection)), collectors...)

		root, result, seal := unittest.BootstrapFixture(identities)
		setup := seal.ServiceEvents[0].Event.(*flow.EpochSetup)
		commit := seal.ServiceEvents[1].Event.(*flow.EpochCommit)
		setup.Assignments = unittest.ClusterAssignment(uint(nClusters), collectors)
		commit.ClusterQCs = make([]*flow.QuorumCertificate, nClusters)
		for i := 0; i < nClusters; i++ {
			commit.ClusterQCs[i] = unittest.QuorumCertificateFixture()
		}
		err := state.Mutate().Bootstrap(root, result, seal)
		require.NoError(t, err)

		expectedClusters, err := flow.NewClusterList(setup.Assignments, collectors)
		require.NoError(t, err)
		actualClusters, err := state.Final().Epochs().Current().Clustering()
		require.NoError(t, err)

		require.Equal(t, nClusters, len(expectedClusters))
		require.Equal(t, len(expectedClusters), len(actualClusters))

		for i := 0; i < nClusters; i++ {
			expected := expectedClusters[i]
			actual := actualClusters[i]

			assert.Equal(t, len(expected), len(actual))
			assert.Equal(t, expected.Fingerprint(), actual.Fingerprint())
		}
	})
}

func TestSeed(t *testing.T) {

	// should not be able to get random beacon seed from a block with no children
	t.Run("no children", func(t *testing.T) {
		util.RunWithProtocolState(t, func(db *badger.DB, state *bprotocol.State) {

			identities := unittest.IdentityListFixture(5, unittest.WithAllRoles())
			root, result, seal := unittest.BootstrapFixture(identities)
			err := state.Mutate().Bootstrap(root, result, seal)
			require.NoError(t, err)

			_, err = state.Final().(*bprotocol.Snapshot).Seed(1, 2, 3, 4)
			t.Log(err)
			assert.Error(t, err)
		})
	})

	// should not be able to get random beacon seed from a block with only invalid
	// or unvalidated children
	t.Run("un-validated child", func(t *testing.T) {
		util.RunWithProtocolState(t, func(db *badger.DB, state *bprotocol.State) {

			identities := unittest.IdentityListFixture(5, unittest.WithAllRoles())
			root, result, seal := unittest.BootstrapFixture(identities)

			err := state.Mutate().Bootstrap(root, result, seal)
			require.NoError(t, err)

			// add child
			unvalidatedChild := unittest.BlockWithParentFixture(root.Header)
			unvalidatedChild.Payload.Guarantees = nil
			unvalidatedChild.Header.PayloadHash = unvalidatedChild.Payload.Hash()
			err = state.Mutate().Extend(&unvalidatedChild)
			assert.Nil(t, err)

			_, err = state.Final().(*bprotocol.Snapshot).Seed(1, 2, 3, 4)
			t.Log(err)
			assert.Error(t, err)
		})
	})

	// should be able to get random beacon seed from a block with a valid child
	t.Run("valid child", func(t *testing.T) {
		t.Skip()
		// TODO
	})
}

// Test querying identities in different epoch phases. During staking phase we
// should see identities from last epoch and current epoch. After staking phase
// we should see identities from current epoch and next epoch. Identities from
// a non-current epoch should have weight 0. Identities that exist in consecutive
// epochs should be de-duplicated.
func TestSnapshot_CrossEpochIdentities(t *testing.T) {

	// start with 20 identities in epoch 1
	epoch1Identities := unittest.IdentityListFixture(20, unittest.WithAllRoles())
	// 1 identity added at epoch 2 that was not present in epoch 1
	addedAtEpoch2 := unittest.IdentityFixture()
	// 1 identity removed in epoch 2 that was present in epoch 1
	removedAtEpoch2 := epoch1Identities.Sample(1)[0]
	// epoch 2 has partial overlap with epoch 1
	epoch2Identities := append(
		epoch1Identities.Filter(filter.Not(filter.HasNodeID(removedAtEpoch2.NodeID))),
		addedAtEpoch2)
	// epoch 3 has no overlap with epoch 2
	epoch3Identities := unittest.IdentityListFixture(10, unittest.WithAllRoles())

	util.RunWithProtocolState(t, func(db *badger.DB, state *bprotocol.State) {
		root, result, seal := unittest.BootstrapFixture(epoch1Identities)
		err := state.Mutate().Bootstrap(root, result, seal)
		require.Nil(t, err)

		// Prepare an epoch builder, which builds epochs with 4 blocks, A,B,C,D
		// See EpochBuilder documentation for details of these blocks.
		//
		epochBuilder := unittest.NewEpochBuilder(t, state)
		// build blocks WITHIN epoch 1 - PREPARING epoch 2
		// A - height 0 (root block)
		// B - height 1 - staking phase
		// C - height 2 - setup phase
		// D - height 3 - committed phase
		epochBuilder.
			UsingSetupOpts(unittest.WithParticipants(epoch2Identities)).
			BuildEpoch().
			CompleteEpoch()
		// build blocks WITHIN epoch 2 - PREPARING epoch 3
		// A - height 4
		// B - height 5 - staking phase
		// C - height 6 - setup phase
		// D - height 7 - committed phase
		epochBuilder.
			UsingSetupOpts(unittest.WithParticipants(epoch3Identities)).
			BuildEpoch().
			CompleteEpoch()

		t.Run("should be able to query at root block", func(t *testing.T) {
			snapshot := state.AtHeight(0)
			identities, err := snapshot.Identities(filter.Any)
			require.Nil(t, err)

			// should have the right number of identities
			assert.Equal(t, len(epoch1Identities), len(identities))
			// should have all epoch 1 identities
			assert.ElementsMatch(t, epoch1Identities, identities)
		})

		t.Run("should include next epoch after staking phase", func(t *testing.T) {

			// get a snapshot from setup phase and commit phase of epoch 1
			snapshots := []protocol.Snapshot{state.AtHeight(2), state.AtHeight(3)}

			for _, snapshot := range snapshots {
				phase, err := snapshot.Phase()
				require.Nil(t, err)

				t.Run("phase: "+phase.String(), func(t *testing.T) {
					identities, err := snapshot.Identities(filter.Any)
					require.Nil(t, err)

					// should have the right number of identities
					assert.Equal(t, len(epoch1Identities)+1, len(identities))
					// all current epoch identities should match configuration from EpochSetup event
					assert.ElementsMatch(t, epoch1Identities, identities.Filter(epoch1Identities.Selector()))

					// should contain single next epoch identity with 0 weight
					nextEpochIdentity := identities.Filter(filter.HasNodeID(addedAtEpoch2.NodeID))[0]
					assert.Equal(t, uint64(0), nextEpochIdentity.Stake) // should have 0 weight
					nextEpochIdentity.Stake = addedAtEpoch2.Stake
					assert.Equal(t, addedAtEpoch2, nextEpochIdentity) // should be equal besides weight
				})
			}
		})

		t.Run("should include previous epoch in staking phase", func(t *testing.T) {

			// get a snapshot from staking phase of epoch 2
			snapshot := state.AtHeight(5)
			identities, err := snapshot.Identities(filter.Any)
			require.Nil(t, err)

			// should have the right number of identities
			assert.Equal(t, len(epoch2Identities)+1, len(identities))
			// all current epoch identities should match configuration from EpochSetup event
			assert.ElementsMatch(t, epoch2Identities, identities.Filter(epoch2Identities.Selector()))

			// should contain single previous epoch identity with 0 weight
			lastEpochIdentity := identities.Filter(filter.HasNodeID(removedAtEpoch2.NodeID))[0]
			assert.Equal(t, uint64(0), lastEpochIdentity.Stake) // should have 0 weight
			lastEpochIdentity.Stake = removedAtEpoch2.Stake     // overwrite weight
			assert.Equal(t, removedAtEpoch2, lastEpochIdentity) // should be equal besides weight
		})

		t.Run("should not include previous epoch after staking phase", func(t *testing.T) {

			// get a snapshot from setup phase and commit phase of epoch 2
			snapshots := []protocol.Snapshot{state.AtHeight(6), state.AtHeight(7)}

			for _, snapshot := range snapshots {
				phase, err := snapshot.Phase()
				require.Nil(t, err)

				t.Run("phase: "+phase.String(), func(t *testing.T) {
					identities, err := snapshot.Identities(filter.Any)
					require.Nil(t, err)

					// should have the right number of identities
					assert.Equal(t, len(epoch2Identities)+len(epoch3Identities), len(identities))
					// all current epoch identities should match configuration from EpochSetup event
					assert.ElementsMatch(t, epoch2Identities, identities.Filter(epoch2Identities.Selector()))

					// should contain next epoch identities with 0 weight
					for _, expected := range epoch3Identities {
						actual, exists := identities.ByNodeID(expected.NodeID)
						require.True(t, exists)
						assert.Equal(t, uint64(0), actual.Stake) // should have 0 weight
						actual.Stake = expected.Stake            // overwrite weight
						assert.Equal(t, expected, actual)        // should be equal besides weight
					}
				})
			}
		})
	})
<<<<<<< HEAD
=======
}

// test that we can retrieve identities after a spork where the parent ID of the
// root block is non-nil
func TestSnapshot_PostSporkIdentities(t *testing.T) {
	util.RunWithProtocolState(t, func(db *badger.DB, state *bprotocol.State) {
		expected := unittest.CompleteIdentitySet()
		root, result, seal := unittest.BootstrapFixture(expected)
		err := state.Mutate().Bootstrap(root, result, seal)
		require.Nil(t, err)

		actual, err := state.Final().Identities(filter.Any)
		require.Nil(t, err)
		assert.ElementsMatch(t, expected, actual)
	})
>>>>>>> 24c35ff4
}<|MERGE_RESOLUTION|>--- conflicted
+++ resolved
@@ -312,8 +312,6 @@
 			}
 		})
 	})
-<<<<<<< HEAD
-=======
 }
 
 // test that we can retrieve identities after a spork where the parent ID of the
@@ -329,5 +327,4 @@
 		require.Nil(t, err)
 		assert.ElementsMatch(t, expected, actual)
 	})
->>>>>>> 24c35ff4
 }