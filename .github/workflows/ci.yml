name: CI

on:
  push:
    branches:
      - master
      - feature/epochs
      - 'auto-cadence-upgrade/**'
  pull_request:
    branches:
      - master
      - feature/epochs
      - 'auto-cadence-upgrade/**'

jobs:
  golangci:
    name: Lint
    runs-on: ubuntu-latest
    steps:
    - name: Checkout repo
      uses: actions/checkout@v2
    - name: Build relic
      run: make crypto/relic/build
    - name: Run golangci-lint
      uses: golangci/golangci-lint-action@v2.3.0
      with:
        # Required: the version of golangci-lint is required and must be specified without patch version: we always use the latest patch version.
        version: v1.29
        args: -v --build-tags relic
    - name: Run ShellCheck
      uses: ludeeus/action-shellcheck@master
      with:
        scandir: './crypto'
        ignore: 'relic'
  unit-test:
    name: Unit Tests
    strategy:
      fail-fast: false
      matrix:
        go-version:
          - 1.15
          - 1.16
    runs-on: ubuntu-latest
    steps:
    - name: Setup Go
      uses: actions/setup-go@v2
      with:
        go-version: ${{ matrix.go-version }}
    - name: Checkout repo
      uses: actions/checkout@v2
    - name: Run tests
      run: make ci
    - name: Upload coverage report
      uses: codecov/codecov-action@v1
      if: ${{ matrix.go-version == '1.15' }}
      with:
        file: ./coverage.txt
        flags: unittests
        name: codecov-umbrella
  integration-test:
    name: Integration Tests
    strategy:
      fail-fast: false
      matrix:
        go-version:
          - 1.15
          - 1.16
    runs-on: ubuntu-latest
    steps:
<<<<<<< HEAD
      - name: Setup Go
        uses: actions/setup-go@v2
        with:
          go-version: "1.15"
      - name: Checkout repo
        uses: actions/checkout@v2
      - name: Build relic
        run: make crypto/relic/build
      - name: Docker build
        run: make docker-build-flow
      - name: Run tests
        run: make ci-integration
=======
    - name: Setup Go
      uses: actions/setup-go@v2
      with:
        go-version: ${{ matrix.go-version}}
    - name: Checkout repo
      uses: actions/checkout@v2
    - name: Build relic
      run: make crypto/relic/build
    - name: Docker build
      run: make docker-build-flow
    - name: Run tests
      run: make ci-integration
>>>>>>> 20969da4
<|MERGE_RESOLUTION|>--- conflicted
+++ resolved
@@ -67,20 +67,6 @@
           - 1.16
     runs-on: ubuntu-latest
     steps:
-<<<<<<< HEAD
-      - name: Setup Go
-        uses: actions/setup-go@v2
-        with:
-          go-version: "1.15"
-      - name: Checkout repo
-        uses: actions/checkout@v2
-      - name: Build relic
-        run: make crypto/relic/build
-      - name: Docker build
-        run: make docker-build-flow
-      - name: Run tests
-        run: make ci-integration
-=======
     - name: Setup Go
       uses: actions/setup-go@v2
       with:
@@ -92,5 +78,4 @@
     - name: Docker build
       run: make docker-build-flow
     - name: Run tests
-      run: make ci-integration
->>>>>>> 20969da4
+      run: make ci-integration