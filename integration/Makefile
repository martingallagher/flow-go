# Name of the cover profile
COVER_PROFILE := cover.out

# Run unit tests for test utilities in this module
.PHONY: test
test:
	GO111MODULE=on go test -tags relic -coverprofile=$(COVER_PROFILE) $(if $(JSON_OUTPUT),-json,) `go list ./... | grep -v integration/tests`

# Run the integration test suite
.PHONY: integration-test
integration-test:
<<<<<<< HEAD
	GO111MODULE=on go test -tags relic `go list ./... | grep integration/tests`
=======
	GO111MODULE=on go test -count=1 `go list ./... | grep integration/tests`
>>>>>>> 3821c96f
<|MERGE_RESOLUTION|>--- conflicted
+++ resolved
@@ -9,8 +9,4 @@
 # Run the integration test suite
 .PHONY: integration-test
 integration-test:
-<<<<<<< HEAD
-	GO111MODULE=on go test -tags relic `go list ./... | grep integration/tests`
-=======
-	GO111MODULE=on go test -count=1 `go list ./... | grep integration/tests`
->>>>>>> 3821c96f
+	GO111MODULE=on go test -tags relic -count=1 `go list ./... | grep integration/tests`