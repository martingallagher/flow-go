--- conflicted
+++ resolved
@@ -17,7 +17,6 @@
 	"github.com/multiformats/go-multiaddr"
 	"github.com/rs/zerolog"
 
-	fcrypto "github.com/onflow/flow-go/crypto"
 	"github.com/onflow/flow-go/model/flow"
 	"github.com/onflow/flow-go/network/p2p/keyutils"
 )
@@ -164,12 +163,12 @@
 	return "", "", fmt.Errorf("ip address or hostname not found")
 }
 
-func generateFlowProtocolID(rootBlockID flow.Identifier) protocol.ID {
-	return protocol.ID(FlowLibP2POneToOneProtocolIDPrefix + rootBlockID.String())
-}
-
-func generatePingProtcolID(rootBlockID flow.Identifier) protocol.ID {
-	return protocol.ID(FlowLibP2PPingProtocolPrefix + rootBlockID.String())
+func generateFlowProtocolID(rootBlockID string) protocol.ID {
+	return protocol.ID(FlowLibP2POneToOneProtocolIDPrefix + rootBlockID)
+}
+
+func generatePingProtcolID(rootBlockID string) protocol.ID {
+	return protocol.ID(FlowLibP2PPingProtocolPrefix + rootBlockID)
 }
 
 // PeerAddressInfo generates the libp2p peer.AddrInfo for the given Flow.Identity.
@@ -235,23 +234,6 @@
 	return nil
 }
 
-<<<<<<< HEAD
-// ExtractPeerID extracts the LibP2P peer ID associated with the given Flow public key.
-func ExtractPeerID(networkPubKey fcrypto.PublicKey) (pid peer.ID, err error) {
-	pk, err := LibP2PPublicKeyFromFlow(networkPubKey)
-	if err != nil {
-		err = fmt.Errorf("failed to convert Flow key to LibP2P key: %w", err)
-		return
-	}
-
-	pid, err = peer.IDFromPublicKey(pk)
-	if err != nil {
-		err = fmt.Errorf("failed to convert LibP2P key to peer ID: %w", err)
-		return
-	}
-
-	return
-=======
 // messagePubKey extracts the public key of the envelope signer from a libp2p message.
 // The location of that key depends on the type of the key, see:
 // https://github.com/libp2p/specs/blob/master/peer-ids/peer-ids.md
@@ -289,5 +271,4 @@
 
 	// the pid either contains or matches the signing pubKey
 	return pid, nil
->>>>>>> 0a8729c7
 }