// Code generated by mockery v1.0.0. DO NOT EDIT.

package mock

import (
	flow "github.com/dapperlabs/flow-go/model/flow"
	message "github.com/dapperlabs/flow-go/network/gossip/libp2p/message"
	middleware "github.com/dapperlabs/flow-go/network/gossip/libp2p/middleware"

	mock "github.com/stretchr/testify/mock"

	time "time"
)

// Middleware is an autogenerated mock type for the Middleware type
type Middleware struct {
	mock.Mock
}

<<<<<<< HEAD
// Publish provides a mock function with given fields: msg
func (_m *Middleware) Publish(msg *message.Message) error {
	ret := _m.Called(msg)

	var r0 error
	if rf, ok := ret.Get(0).(func(*message.Message) error); ok {
		r0 = rf(msg)
	} else {
		r0 = ret.Error(0)
	}

	return r0
}

// Send provides a mock function with given fields: msg, recipientIDs
func (_m *Middleware) Send(msg *message.Message, recipientIDs ...flow.Identifier) error {
	_va := make([]interface{}, len(recipientIDs))
	for _i := range recipientIDs {
		_va[_i] = recipientIDs[_i]
=======
// Ping provides a mock function with given fields: targetID
func (_m *Middleware) Ping(targetID flow.Identifier) (time.Duration, error) {
	ret := _m.Called(targetID)

	var r0 time.Duration
	if rf, ok := ret.Get(0).(func(flow.Identifier) time.Duration); ok {
		r0 = rf(targetID)
	} else {
		r0 = ret.Get(0).(time.Duration)
	}

	var r1 error
	if rf, ok := ret.Get(1).(func(flow.Identifier) error); ok {
		r1 = rf(targetID)
	} else {
		r1 = ret.Error(1)
	}

	return r0, r1
}

// Send provides a mock function with given fields: channelID, msg, targetIDs
func (_m *Middleware) Send(channelID uint8, msg *message.Message, targetIDs ...flow.Identifier) error {
	_va := make([]interface{}, len(targetIDs))
	for _i := range targetIDs {
		_va[_i] = targetIDs[_i]
>>>>>>> 6b9c4b6a
	}
	var _ca []interface{}
	_ca = append(_ca, msg)
	_ca = append(_ca, _va...)
	ret := _m.Called(_ca...)

	var r0 error
	if rf, ok := ret.Get(0).(func(*message.Message, ...flow.Identifier) error); ok {
		r0 = rf(msg, recipientIDs...)
	} else {
		r0 = ret.Error(0)
	}

	return r0
}

// Start provides a mock function with given fields: overlay
func (_m *Middleware) Start(overlay middleware.Overlay) error {
	ret := _m.Called(overlay)

	var r0 error
	if rf, ok := ret.Get(0).(func(middleware.Overlay) error); ok {
		r0 = rf(overlay)
	} else {
		r0 = ret.Error(0)
	}

	return r0
}

// Stop provides a mock function with given fields:
func (_m *Middleware) Stop() {
	_m.Called()
}

// Subscribe provides a mock function with given fields: channelID
func (_m *Middleware) Subscribe(channelID uint8) error {
	ret := _m.Called(channelID)

	var r0 error
	if rf, ok := ret.Get(0).(func(uint8) error); ok {
		r0 = rf(channelID)
	} else {
		r0 = ret.Error(0)
	}

	return r0
}<|MERGE_RESOLUTION|>--- conflicted
+++ resolved
@@ -17,7 +17,6 @@
 	mock.Mock
 }
 
-<<<<<<< HEAD
 // Publish provides a mock function with given fields: msg
 func (_m *Middleware) Publish(msg *message.Message) error {
 	ret := _m.Called(msg)
@@ -37,34 +36,6 @@
 	_va := make([]interface{}, len(recipientIDs))
 	for _i := range recipientIDs {
 		_va[_i] = recipientIDs[_i]
-=======
-// Ping provides a mock function with given fields: targetID
-func (_m *Middleware) Ping(targetID flow.Identifier) (time.Duration, error) {
-	ret := _m.Called(targetID)
-
-	var r0 time.Duration
-	if rf, ok := ret.Get(0).(func(flow.Identifier) time.Duration); ok {
-		r0 = rf(targetID)
-	} else {
-		r0 = ret.Get(0).(time.Duration)
-	}
-
-	var r1 error
-	if rf, ok := ret.Get(1).(func(flow.Identifier) error); ok {
-		r1 = rf(targetID)
-	} else {
-		r1 = ret.Error(1)
-	}
-
-	return r0, r1
-}
-
-// Send provides a mock function with given fields: channelID, msg, targetIDs
-func (_m *Middleware) Send(channelID uint8, msg *message.Message, targetIDs ...flow.Identifier) error {
-	_va := make([]interface{}, len(targetIDs))
-	for _i := range targetIDs {
-		_va[_i] = targetIDs[_i]
->>>>>>> 6b9c4b6a
 	}
 	var _ca []interface{}
 	_ca = append(_ca, msg)
