--- conflicted
+++ resolved
@@ -23,25 +23,19 @@
 prec_st* bls_prec = NULL;
 
 #if (hashToPoint == OPSWU)
-<<<<<<< HEAD
-=======
 extern const uint64_t p_3div4_data[Fp_DIGITS];
 extern const uint64_t p_1div2_data[Fp_DIGITS];
->>>>>>> 6080f619
 extern const uint64_t a1_data[Fp_DIGITS];
 extern const uint64_t b1_data[Fp_DIGITS];
 extern const uint64_t iso_Nx_data[ELLP_Nx_LEN][Fp_DIGITS];
 extern const uint64_t iso_Dx_data[ELLP_Dx_LEN][Fp_DIGITS];
 extern const uint64_t iso_Ny_data[ELLP_Ny_LEN][Fp_DIGITS];
 extern const uint64_t iso_Dy_data[ELLP_Dy_LEN][Fp_DIGITS];
-<<<<<<< HEAD
 #endif
 
 #if (MEMBERSHIP_CHECK_G1 == BOWE)
 extern const uint64_t beta_data[Fp_DIGITS];
 extern const uint64_t z2_1_by3_data[2];
-=======
->>>>>>> 6080f619
 #endif
 
 // sets the global variable to input
@@ -57,48 +51,25 @@
 prec_st* init_precomputed_data_BLS12_381() {
     bls_prec = &bls_prec_st;
     #if (hashToPoint == OPSWU)
-<<<<<<< HEAD
-        fp_read_raw(bls_prec->a1, a1_data, Fp_DIGITS);
-        fp_read_raw(bls_prec->b1, b1_data, Fp_DIGITS);
-        for (int i=0; i<ELLP_Dx_LEN; i++)  
-            fp_read_raw(bls_prec->iso_Dx[i], iso_Dx_data[i], Fp_DIGITS);
-        for (int i=0; i<ELLP_Nx_LEN; i++)  
-            fp_read_raw(bls_prec->iso_Nx[i], iso_Nx_data[i], Fp_DIGITS);
-        for (int i=0; i<ELLP_Dy_LEN; i++)  
-            fp_read_raw(bls_prec->iso_Dy[i], iso_Dy_data[i], Fp_DIGITS);
-        for (int i=0; i<ELLP_Ny_LEN; i++)  
-            fp_read_raw(bls_prec->iso_Ny[i], iso_Ny_data[i], Fp_DIGITS);
-    #endif
-    #if (MEMBERSHIP_CHECK_G1 == BOWE)
-        bn_read_raw(&bls_prec->beta, beta_data, Fp_DIGITS);
-        bn_read_raw(&bls_prec->z2_1_by3, z2_1_by3_data, 2);
-    #endif
-    // (p-3)/4 
-    // TODO: hardcode the digits
-    bn_read_raw(&bls_prec->p_3div4, fp_prime_get(), Fp_DIGITS);
-    bn_sub_dig(&bls_prec->p_3div4, &bls_prec->p_3div4, 3);
-    bn_rsh(&bls_prec->p_3div4, &bls_prec->p_3div4, 2);
-    // (p-1)/2
-    // TODO: hardcode the digits
-    fp_sub_dig(bls_prec->p_1div2, fp_prime_get(), 1);
-    fp_rsh(bls_prec->p_1div2, bls_prec->p_1div2, 1);
-=======
-        fp_read_raw(bls_prec->a1, a1_data);
-        fp_read_raw(bls_prec->b1, b1_data);
-        for (int i=0; i<ELLP_Dx_LEN; i++)  
-            fp_read_raw(bls_prec->iso_Dx[i], iso_Dx_data[i]);
-        for (int i=0; i<ELLP_Nx_LEN; i++)  
-            fp_read_raw(bls_prec->iso_Nx[i], iso_Nx_data[i]);
-        for (int i=0; i<ELLP_Dy_LEN; i++)  
-            fp_read_raw(bls_prec->iso_Dy[i], iso_Dy_data[i]);
-        for (int i=0; i<ELLP_Ny_LEN; i++)  
-            fp_read_raw(bls_prec->iso_Ny[i], iso_Ny_data[i]);
-    #endif
+    fp_read_raw(bls_prec->a1, a1_data);
+    fp_read_raw(bls_prec->b1, b1_data);
     // (p-3)/4
     bn_read_raw(&bls_prec->p_3div4, p_3div4_data, Fp_DIGITS);
     // (p-1)/2
     fp_read_raw(bls_prec->p_1div2, p_1div2_data);
->>>>>>> 6080f619
+    for (int i=0; i<ELLP_Dx_LEN; i++)  
+        fp_read_raw(bls_prec->iso_Dx[i], iso_Dx_data[i]);
+    for (int i=0; i<ELLP_Nx_LEN; i++)  
+        fp_read_raw(bls_prec->iso_Nx[i], iso_Nx_data[i]);
+    for (int i=0; i<ELLP_Dy_LEN; i++)  
+        fp_read_raw(bls_prec->iso_Dy[i], iso_Dy_data[i]);
+    for (int i=0; i<ELLP_Ny_LEN; i++)  
+        fp_read_raw(bls_prec->iso_Ny[i], iso_Ny_data[i]);
+    #endif
+    #if (MEMBERSHIP_CHECK_G1 == BOWE)
+    bn_read_raw(&bls_prec->beta, beta_data, Fp_DIGITS);
+    bn_read_raw(&bls_prec->z2_1_by3, z2_1_by3_data, 2);
+    #endif
     return bls_prec;
 }
 
@@ -175,10 +146,6 @@
     g2_mul_gen(res, (bn_st*)expo);
 }
 
-<<<<<<< HEAD
-=======
-
->>>>>>> 6080f619
 // DEBUG printing functions 
 void bytes_print_(char* s, byte* data, int len) {
     printf("[%s]:\n", s);
