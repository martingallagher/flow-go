package unittest

import (
	"math/rand"
	"testing"

	"github.com/stretchr/testify/require"

	"github.com/onflow/flow-go/model/flow"
	"github.com/onflow/flow-go/model/flow/filter"
	"github.com/onflow/flow-go/state/protocol"
)

// EpochBuilder is a testing utility for building epochs into chain state.
type EpochBuilder struct {
	t          *testing.T
	state      protocol.MutableState
	blocks     map[flow.Identifier]*flow.Block
	setupOpts  []func(*flow.EpochSetup)  // options to apply to the EpochSetup event
	commitOpts []func(*flow.EpochCommit) // options to apply to the EpochCommit event
}

func NewEpochBuilder(t *testing.T, state protocol.MutableState) *EpochBuilder {

	builder := &EpochBuilder{
		t:      t,
		state:  state,
		blocks: make(map[flow.Identifier]*flow.Block),
	}
	return builder
}

// UsingSetupOpts sets options for the epoch setup event. For options
// targeting the same field, those added here will take precedence
// over defaults.
func (builder *EpochBuilder) UsingSetupOpts(opts ...func(*flow.EpochSetup)) *EpochBuilder {
	builder.setupOpts = opts
	return builder
}

// UsingCommitOpts sets options for the epoch setup event. For options
// targeting the same field, those added here will take precedence
// over defaults.
func (builder *EpochBuilder) UsingCommitOpts(opts ...func(*flow.EpochCommit)) *EpochBuilder {
	builder.commitOpts = opts
	return builder
}

// Build builds and finalizes a sequence of blocks comprising a minimal full
// epoch (epoch N). We assume the latest finalized block is within staking phase
// in epoch N.
//
//                       |                                  EPOCH N                                  |
//                       |                                                                           |
//     P                 A               B               C               D             E             F
// +------------+  +------------+  +-----------+  +--------------+  +----------+  +----------+  +----------+
// | ER(P-1)    |->| ER(P)      |->| ~~ER(A)~~ |->| ER(B)        |->| ER(C)    |->| ER(D)    |->| ER(E)    |
// | S(ER(P-2)) |  | S(ER(P-1)) |  | S(ER(P))  |  | ~~S(ER(A))~~ |  | S(ER(B)) |  | S(ER(C)) |  | S(ER(D)) |
// +------------+  +------------+  +-----------+  +--------------+  +----------+  +----------+  +----------+
//                                                                        |                          |
//                                                                      Setup                      Commit
//
// ER(X)    := ExecutionReceipt for block X
// S(ER(X)) := Seal for the ExecutionResult contained in ER(X) (seals block X)
//
// A is the latest finalized block. Every block contains a receipt for the
// previous block and a seal for the receipt contained in the previous block.
// The only exception is when A is the root block, in which case block B does
// not contain a receipt for block A, and block C does not contain a seal for
// block A. This is because the root block is sealed from genesis and we
// can't insert duplicate seals.

// D contains a seal for block B containing the EpochSetup service event.
// F contains a seal for block D containing the EpochCommit service event.
//
// To build a sequence of epochs, we call BuildEpoch, then CompleteEpoch, and so on.
//
func (builder *EpochBuilder) BuildEpoch() *EpochBuilder {

	// prepare default values for the service events based on the current state
	identities, err := builder.state.Final().Identities(filter.Any)
	require.Nil(builder.t, err)
	epoch := builder.state.Final().Epochs().Current()
	counter, err := epoch.Counter()
	require.Nil(builder.t, err)
	finalView, err := epoch.FinalView()
	require.Nil(builder.t, err)

	// retrieve block A
	A, err := builder.state.Final().Head()
	require.Nil(builder.t, err)

	// check that block A satisfies initial condition
	phase, err := builder.state.Final().Phase()
	require.Nil(builder.t, err)
	require.Equal(builder.t, flow.EpochPhaseStaking, phase)

	// Define receipts and seals for block B payload. They will be nil if A is
	// the root block
	var receiptA *flow.ExecutionReceipt
	var prevReceipts []*flow.ExecutionReceipt
	var sealsForPrev []*flow.Seal

	aBlock, ok := builder.blocks[A.ID()]
	if ok {
		// A is not the root block. B will contain a receipt for A, and a seal
		// for the receipt contained in A.
		receiptA = ReceiptForBlockFixture(aBlock)
		prevReceipts = []*flow.ExecutionReceipt{
			receiptA,
		}
		sealsForPrev = []*flow.Seal{
			Seal.Fixture(Seal.WithResult(&aBlock.Payload.Receipts[0].ExecutionResult)),
		}
	}

	// build block B, sealing up to and including block A
	B := BlockWithParentFixture(A)
	B.SetPayload(flow.Payload{
		Receipts: prevReceipts,
		Seals:    sealsForPrev,
	})
	err = builder.state.Extend(&B)
	require.Nil(builder.t, err)
<<<<<<< HEAD
	// finalize and validate block B
	err = builder.state.Mutate().Finalize(B.ID())
	require.Nil(builder.t, err)
	err = builder.state.Mutate().MarkValid(B.ID())
	require.Nil(builder.t, err)
=======
	// finalize block B
	err = builder.state.Finalize(B.ID())
	require.Nil(builder.t, err)
	// cache block B
	builder.blocks[B.ID()] = &B
	// create a receipt for block B, to be included in block C
	receiptB := ReceiptForBlockFixture(&B)

	// insert block C with a receipt for block B, and a seal for the receipt in
	// block B if there was one
	C := BlockWithParentFixture(B.Header)
	var sealsForA []*flow.Seal
	if receiptA != nil {
		sealsForA = []*flow.Seal{
			Seal.Fixture(Seal.WithResult(&receiptA.ExecutionResult)),
		}
	}
	C.SetPayload(flow.Payload{
		Receipts: []*flow.ExecutionReceipt{receiptB},
		Seals:    sealsForA,
	})
	err = builder.state.Extend(&C)
	require.Nil(builder.t, err)
	// finalize block C
	err = builder.state.Finalize(C.ID())
	require.Nil(builder.t, err)
	// cache block C
	builder.blocks[C.ID()] = &C
	// create a receipt for block C, to be included in block D
	receiptC := ReceiptForBlockFixture(&C)
>>>>>>> 77e19c1c

	// defaults for the EpochSetup event
	setupDefaults := []func(*flow.EpochSetup){
		WithParticipants(identities),
		SetupWithCounter(counter + 1),
		WithFinalView(finalView + 1000),
	}

	// build block D
	// D contains a seal for block B and the EpochSetup event, as well as a
	// receipt for block C
	setup := EpochSetupFixture(append(setupDefaults, builder.setupOpts...)...)
	D := BlockWithParentFixture(C.Header)
	sealForB := Seal.Fixture(
		Seal.WithResult(&receiptB.ExecutionResult),
		Seal.WithServiceEvents(setup.ServiceEvent()),
	)
	D.SetPayload(flow.Payload{
		Receipts: []*flow.ExecutionReceipt{receiptC},
		Seals:    []*flow.Seal{sealForB},
	})
	err = builder.state.Extend(&D)
	require.Nil(builder.t, err)
<<<<<<< HEAD
	// finalize and validate block C
	err = builder.state.Mutate().Finalize(C.ID())
	require.Nil(builder.t, err)
	err = builder.state.Mutate().MarkValid(C.ID())
	require.Nil(builder.t, err)
=======
	// finalize block D
	err = builder.state.Finalize(D.ID())
	require.Nil(builder.t, err)
	// cache block D
	builder.blocks[D.ID()] = &D
	// create receipt for block D
	receiptD := ReceiptForBlockFixture(&D)

	// build block E
	// E contains a seal for C and a receipt for D
	E := BlockWithParentFixture(D.Header)
	sealForC := Seal.Fixture(
		Seal.WithResult(&receiptC.ExecutionResult),
	)
	E.SetPayload(flow.Payload{
		Receipts: []*flow.ExecutionReceipt{receiptD},
		Seals:    []*flow.Seal{sealForC},
	})
	err = builder.state.Extend(&E)
	require.Nil(builder.t, err)
	// finalize block E
	err = builder.state.Finalize(E.ID())
	require.Nil(builder.t, err)
	// cache block E
	builder.blocks[E.ID()] = &E
	// create receipt for block E
	receiptE := ReceiptForBlockFixture(&E)
>>>>>>> 77e19c1c

	// defaults for the EpochCommit event
	commitDefaults := []func(*flow.EpochCommit){
		CommitWithCounter(counter + 1),
		WithDKGFromParticipants(setup.Participants),
	}

	// build block F
	// F contains a seal for block D and the EpochCommit event, as well as a
	// receipt for block E
	commit := EpochCommitFixture(append(commitDefaults, builder.commitOpts...)...)
	F := BlockWithParentFixture(E.Header)
	sealForD := Seal.Fixture(
		Seal.WithResult(&receiptD.ExecutionResult),
		Seal.WithServiceEvents(commit.ServiceEvent()),
	)
	F.SetPayload(flow.Payload{
		Receipts: []*flow.ExecutionReceipt{receiptE},
		Seals:    []*flow.Seal{sealForD},
	})
	err = builder.state.Extend(&F)
	require.Nil(builder.t, err)
<<<<<<< HEAD
	// finalize and validate block D
	err = builder.state.Mutate().Finalize(D.ID())
	require.Nil(builder.t, err)
	err = builder.state.Mutate().MarkValid(D.ID())
	require.Nil(builder.t, err)
=======
	// finalize block F
	err = builder.state.Finalize(F.ID())
	require.Nil(builder.t, err)
	// cache block F
	builder.blocks[F.ID()] = &F
>>>>>>> 77e19c1c

	return builder
}

// CompleteEpoch caps off the current epoch by building the first block of the next
// epoch. We must be in the Committed phase to call CompleteEpoch. Once the epoch
// has been capped off, we can build the next epoch with BuildEpoch.
func (builder *EpochBuilder) CompleteEpoch() {

	phase, err := builder.state.Final().Phase()
	require.Nil(builder.t, err)
	require.Equal(builder.t, flow.EpochPhaseCommitted, phase)
	finalView, err := builder.state.Final().Epochs().Current().FinalView()
	require.Nil(builder.t, err)

	final, err := builder.state.Final().Head()
	require.Nil(builder.t, err)

	finalBlock, ok := builder.blocks[final.ID()]
	require.True(builder.t, ok)

	// A is the first block of the next epoch (see diagram in BuildEpoch)
	A := BlockWithParentFixture(final)
	// first view is not necessarily exactly final view of previous epoch
	A.Header.View = finalView + (rand.Uint64() % 4) + 1
	A.SetPayload(flow.Payload{
		Receipts: []*flow.ExecutionReceipt{
			ReceiptForBlockFixture(finalBlock),
		},
		Seals: []*flow.Seal{
			Seal.Fixture(
				Seal.WithResult(&finalBlock.Payload.Receipts[0].ExecutionResult),
			),
		},
	})
	err = builder.state.Extend(&A)
	require.Nil(builder.t, err)
	err = builder.state.Finalize(A.ID())
	require.Nil(builder.t, err)
<<<<<<< HEAD
	err = builder.state.Mutate().MarkValid(A.ID())
	require.Nil(builder.t, err)
=======

	builder.blocks[A.ID()] = &A
>>>>>>> 77e19c1c
}<|MERGE_RESOLUTION|>--- conflicted
+++ resolved
@@ -120,20 +120,7 @@
 		Receipts: prevReceipts,
 		Seals:    sealsForPrev,
 	})
-	err = builder.state.Extend(&B)
-	require.Nil(builder.t, err)
-<<<<<<< HEAD
-	// finalize and validate block B
-	err = builder.state.Mutate().Finalize(B.ID())
-	require.Nil(builder.t, err)
-	err = builder.state.Mutate().MarkValid(B.ID())
-	require.Nil(builder.t, err)
-=======
-	// finalize block B
-	err = builder.state.Finalize(B.ID())
-	require.Nil(builder.t, err)
-	// cache block B
-	builder.blocks[B.ID()] = &B
+	builder.addBlock(&B)
 	// create a receipt for block B, to be included in block C
 	receiptB := ReceiptForBlockFixture(&B)
 
@@ -150,16 +137,9 @@
 		Receipts: []*flow.ExecutionReceipt{receiptB},
 		Seals:    sealsForA,
 	})
-	err = builder.state.Extend(&C)
-	require.Nil(builder.t, err)
-	// finalize block C
-	err = builder.state.Finalize(C.ID())
-	require.Nil(builder.t, err)
-	// cache block C
-	builder.blocks[C.ID()] = &C
+	builder.addBlock(&C)
 	// create a receipt for block C, to be included in block D
 	receiptC := ReceiptForBlockFixture(&C)
->>>>>>> 77e19c1c
 
 	// defaults for the EpochSetup event
 	setupDefaults := []func(*flow.EpochSetup){
@@ -181,20 +161,7 @@
 		Receipts: []*flow.ExecutionReceipt{receiptC},
 		Seals:    []*flow.Seal{sealForB},
 	})
-	err = builder.state.Extend(&D)
-	require.Nil(builder.t, err)
-<<<<<<< HEAD
-	// finalize and validate block C
-	err = builder.state.Mutate().Finalize(C.ID())
-	require.Nil(builder.t, err)
-	err = builder.state.Mutate().MarkValid(C.ID())
-	require.Nil(builder.t, err)
-=======
-	// finalize block D
-	err = builder.state.Finalize(D.ID())
-	require.Nil(builder.t, err)
-	// cache block D
-	builder.blocks[D.ID()] = &D
+	builder.addBlock(&D)
 	// create receipt for block D
 	receiptD := ReceiptForBlockFixture(&D)
 
@@ -208,16 +175,9 @@
 		Receipts: []*flow.ExecutionReceipt{receiptD},
 		Seals:    []*flow.Seal{sealForC},
 	})
-	err = builder.state.Extend(&E)
-	require.Nil(builder.t, err)
-	// finalize block E
-	err = builder.state.Finalize(E.ID())
-	require.Nil(builder.t, err)
-	// cache block E
-	builder.blocks[E.ID()] = &E
+	builder.addBlock(&E)
 	// create receipt for block E
 	receiptE := ReceiptForBlockFixture(&E)
->>>>>>> 77e19c1c
 
 	// defaults for the EpochCommit event
 	commitDefaults := []func(*flow.EpochCommit){
@@ -238,21 +198,7 @@
 		Receipts: []*flow.ExecutionReceipt{receiptE},
 		Seals:    []*flow.Seal{sealForD},
 	})
-	err = builder.state.Extend(&F)
-	require.Nil(builder.t, err)
-<<<<<<< HEAD
-	// finalize and validate block D
-	err = builder.state.Mutate().Finalize(D.ID())
-	require.Nil(builder.t, err)
-	err = builder.state.Mutate().MarkValid(D.ID())
-	require.Nil(builder.t, err)
-=======
-	// finalize block F
-	err = builder.state.Finalize(F.ID())
-	require.Nil(builder.t, err)
-	// cache block F
-	builder.blocks[F.ID()] = &F
->>>>>>> 77e19c1c
+	builder.addBlock(&F)
 
 	return builder
 }
@@ -288,15 +234,20 @@
 			),
 		},
 	})
-	err = builder.state.Extend(&A)
-	require.Nil(builder.t, err)
-	err = builder.state.Finalize(A.ID())
-	require.Nil(builder.t, err)
-<<<<<<< HEAD
-	err = builder.state.Mutate().MarkValid(A.ID())
-	require.Nil(builder.t, err)
-=======
-
-	builder.blocks[A.ID()] = &A
->>>>>>> 77e19c1c
+	builder.addBlock(&A)
+}
+
+// addBlock adds the given block to the state by: extending the state,
+// finalizing the block, marking the block as valid, and caching the block.
+func (builder *EpochBuilder) addBlock(block *flow.Block) {
+
+	err := builder.state.Extend(block)
+	require.NoError(builder.t, err)
+
+	blockID := block.ID()
+	err = builder.state.Finalize(blockID)
+	require.NoError(builder.t, err)
+	err = builder.state.MarkValid(blockID)
+	require.NoError(builder.t, err)
+	builder.blocks[block.ID()] = block
 }