package consensus

import (
	"math/rand"
	"os"
	"testing"

	"github.com/dgraph-io/badger/v2"
	"github.com/stretchr/testify/mock"
	"github.com/stretchr/testify/suite"

	"github.com/onflow/flow-go/model/flow"
	mempool "github.com/onflow/flow-go/module/mempool/mock"
	"github.com/onflow/flow-go/module/metrics"
	protocol "github.com/onflow/flow-go/state/protocol/mock"
	storerr "github.com/onflow/flow-go/storage"
	"github.com/onflow/flow-go/storage/badger/operation"
	storage "github.com/onflow/flow-go/storage/mock"
	"github.com/onflow/flow-go/utils/unittest"
)

func TestConsensusBuilder(t *testing.T) {
	suite.Run(t, new(BuilderSuite))
}

type BuilderSuite struct {
	suite.Suite

	// test helpers
	firstID           flow.Identifier   // first block in the range we look at
	finalID           flow.Identifier   // last finalized block
	parentID          flow.Identifier   // parent block we build on
	finalizedBlockIDs []flow.Identifier // blocks between first and final
	pendingBlockIDs   []flow.Identifier // blocks between final and parent

	// used to populate and test the seal mempool
	chain   []*flow.Seal                                     // chain of seals starting first
	irsList []*flow.IncorporatedResultSeal                   // chain of IncorporatedResultSeals
	irsMap  map[flow.Identifier]*flow.IncorporatedResultSeal // index for irsList

	// mempools consumed by builder
	pendingGuarantees []*flow.CollectionGuarantee
	pendingReceipts   []*flow.ExecutionReceipt
	pendingSeals      map[flow.Identifier]*flow.IncorporatedResultSeal // storage for the seal mempool

	// mempool written to by builder
	incorporatedResults []*flow.IncorporatedResult

	// storage for dbs
<<<<<<< HEAD
	// seals   map[flow.Identifier]*flow.Seal
=======
>>>>>>> e5b834ce
	headers map[flow.Identifier]*flow.Header
	heights map[uint64]*flow.Header
	index   map[flow.Identifier]*flow.Index
	blocks  map[flow.Identifier]*flow.Block

	lastSeal *flow.Seal

	// real dependencies
	dir      string
	db       *badger.DB
	sentinel uint64
	setter   func(*flow.Header) error

	// mocked dependencies
	state    *protocol.State
	mutator  *protocol.Mutator
	headerDB *storage.Headers
	sealDB   *storage.Seals
	indexDB  *storage.Index
	blockDB  *storage.Blocks

	guarPool *mempool.Guarantees
	sealPool *mempool.IncorporatedResultSeals
	recPool  *mempool.Receipts
	resPool  *mempool.IncorporatedResults

	// tracking behaviour
	assembled  *flow.Payload     // built payload
	remCollIDs []flow.Identifier // guarantees removed from mempool
	remRecIDs  []flow.Identifier // receipts removed from mempool

	// component under test
	build *Builder
}

// createAndRecordBlock creates a new block chained to the previous block (if it
// is not nil). The new block contains a receipt for a result of the previous
// block, which is also used to create a seal for the previous block. The seal
// and the result are combined in an IncorporatedResultSeal which is a candidate
// for the seals mempool.
func (bs *BuilderSuite) createAndRecordBlock(previous *flow.Block) *flow.Block {
	var header flow.Header
	if previous == nil {
		header = unittest.BlockHeaderFixture()
	} else {
		header = unittest.BlockHeaderWithParentFixture(previous.Header)
	}

	block := &flow.Block{
		Header:  &header,
		Payload: unittest.PayloadFixture(),
	}

	// if previous is not nil, create a receipt for a result of the previous
	// block, and add it to the payload. The corresponding IncorporatedResult
	// will be use to seal the previous block, and to create an
	// IncorporatedResultSeal for the seal mempool.
	var incorporatedResult *flow.IncorporatedResult

	if previous != nil {
		previousResult := unittest.ResultForBlockFixture(previous)
		receipt := unittest.ExecutionReceiptFixture()
		receipt.ExecutionResult = *previousResult
		block.Payload.Receipts = append(block.Payload.Receipts, receipt)

		// include a result of the previous block
		incorporatedResult = &flow.IncorporatedResult{
			IncorporatedBlockID: block.ID(),
			Result:              previousResult,
		}
	}

	// record block in dbs
	bs.headers[block.ID()] = block.Header
	bs.heights[block.Header.Height] = block.Header
	bs.blocks[block.ID()] = block
	bs.index[block.ID()] = block.Payload.Index()

	// seal the previous block with the result included in this block. Do not
	// seal the first block because it is assumed that it is already sealed.
	if previous != nil && previous.ID() != bs.firstID {
		bs.chainSeal(incorporatedResult)
	}

	return block
}

// Create a seal for the result's block. The corresponding
// IncorporatedResultSeal, which ties the seal to the incorporated result it
// seals, is also recorded for future access.
func (bs *BuilderSuite) chainSeal(incorporatedResult *flow.IncorporatedResult) {

	finalState, _ := incorporatedResult.Result.FinalStateCommitment()

	seal := &flow.Seal{
		BlockID:    incorporatedResult.Result.BlockID,
		ResultID:   incorporatedResult.Result.ID(),
		FinalState: finalState,
	}
	bs.chain = append(bs.chain, seal)

	incorporatedResultSeal := &flow.IncorporatedResultSeal{
		IncorporatedResult: incorporatedResult,
		Seal:               seal,
	}

	bs.irsMap[incorporatedResultSeal.ID()] = incorporatedResultSeal
	bs.irsList = append(bs.irsList, incorporatedResultSeal)
}

func (bs *BuilderSuite) SetupTest() {

	// set up no-op dependencies
	noop := metrics.NewNoopCollector()

	// set up test parameters
	numFinalizedBlocks := 4
	numPendingBlocks := 4

	// reset test helpers
	bs.pendingBlockIDs = nil
	bs.finalizedBlockIDs = nil

	bs.chain = nil
	bs.irsMap = make(map[flow.Identifier]*flow.IncorporatedResultSeal)
	bs.irsList = nil

	// initialize the pools
	bs.pendingGuarantees = nil
	bs.pendingSeals = nil
	bs.pendingReceipts = nil
	bs.incorporatedResults = nil

	// initialise the dbs
	bs.lastSeal = nil
	bs.headers = make(map[flow.Identifier]*flow.Header)
	bs.heights = make(map[uint64]*flow.Header)
	bs.index = make(map[flow.Identifier]*flow.Index)
	bs.blocks = make(map[flow.Identifier]*flow.Block)

	// initialize behaviour tracking
	bs.assembled = nil
	bs.remCollIDs = nil
	bs.remRecIDs = nil

	// insert the first block in our range
	first := bs.createAndRecordBlock(nil)
	bs.firstID = first.ID()
	bs.lastSeal = &flow.Seal{
		BlockID:    first.ID(),
		ResultID:   flow.ZeroID,
		FinalState: unittest.StateCommitmentFixture(),
	}

	// insert the finalized blocks between first and final
	previous := first
	for n := 0; n < numFinalizedBlocks; n++ {
		finalized := bs.createAndRecordBlock(previous)
		bs.finalizedBlockIDs = append(bs.finalizedBlockIDs, finalized.ID())
		previous = finalized
	}

	// insert the finalized block with an empty payload
	final := bs.createAndRecordBlock(previous)
	bs.finalID = final.ID()

	// insert the pending ancestors with empty payload
	previous = final
	for n := 0; n < numPendingBlocks; n++ {
		pending := bs.createAndRecordBlock(previous)
		bs.pendingBlockIDs = append(bs.pendingBlockIDs, pending.ID())
		previous = pending
	}

	// insert the parent block with an empty payload
	parent := bs.createAndRecordBlock(previous)
	bs.parentID = parent.ID()

	// set up temporary database for tests
	bs.db, bs.dir = unittest.TempBadgerDB(bs.T())

	err := bs.db.Update(operation.InsertFinalizedHeight(final.Header.Height))
	bs.Require().NoError(err)
	err = bs.db.Update(operation.IndexBlockHeight(final.Header.Height, bs.finalID))
	bs.Require().NoError(err)

	err = bs.db.Update(operation.InsertRootHeight(13))
	bs.Require().NoError(err)

	err = bs.db.Update(operation.InsertSealedHeight(first.Header.Height))
	bs.Require().NoError(err)
	err = bs.db.Update(operation.IndexBlockHeight(first.Header.Height, first.ID()))
	bs.Require().NoError(err)

	bs.sentinel = 1337

	bs.setter = func(header *flow.Header) error {
		header.View = 1337
		return nil
	}

	bs.state = &protocol.State{}
	bs.mutator = &protocol.Mutator{}
	bs.state.On("Mutate").Return(bs.mutator)
	bs.mutator.On("Extend", mock.Anything).Run(func(args mock.Arguments) {
		block := args.Get(0).(*flow.Block)
		bs.Assert().Equal(bs.sentinel, block.Header.View)
		bs.assembled = block.Payload
	}).Return(nil)

	// set up storage mocks for tests
	bs.sealDB = &storage.Seals{}
	bs.sealDB.On("ByBlockID", mock.Anything).Return(bs.lastSeal, nil)

	bs.headerDB = &storage.Headers{}
	bs.headerDB.On("ByBlockID", mock.Anything).Return(
		func(blockID flow.Identifier) *flow.Header {
			return bs.headers[blockID]
		},
		func(blockID flow.Identifier) error {
			_, exists := bs.headers[blockID]
			if !exists {
				return storerr.ErrNotFound
			}
			return nil
		},
	)
	bs.headerDB.On("ByHeight", mock.Anything).Return(
		func(height uint64) *flow.Header {
			return bs.heights[height]
		},
		func(height uint64) error {
			_, exists := bs.heights[height]
			if !exists {
				return storerr.ErrNotFound
			}
			return nil
		},
	)

	bs.indexDB = &storage.Index{}
	bs.indexDB.On("ByBlockID", mock.Anything).Return(
		func(blockID flow.Identifier) *flow.Index {
			return bs.index[blockID]
		},
		func(blockID flow.Identifier) error {
			_, exists := bs.index[blockID]
			if !exists {
				return storerr.ErrNotFound
			}
			return nil
		},
	)

	bs.blockDB = &storage.Blocks{}
	bs.blockDB.On("ByID", mock.Anything).Return(
		func(blockID flow.Identifier) *flow.Block {
			return bs.blocks[blockID]
		},
		func(blockID flow.Identifier) error {
			_, exists := bs.blocks[blockID]
			if !exists {
				return storerr.ErrNotFound
			}
			return nil
		},
	)
	bs.blockDB.On("Store", mock.Anything).Run(func(args mock.Arguments) {
		block := args.Get(0).(*flow.Block)
		bs.Assert().Equal(bs.sentinel, block.Header.View)
		bs.assembled = block.Payload
	}).Return(nil)

	// set up memory pool mocks for tests
	bs.guarPool = &mempool.Guarantees{}
	bs.guarPool.On("Size").Return(uint(0)) // only used by metrics
	bs.guarPool.On("All").Return(
		func() []*flow.CollectionGuarantee {
			return bs.pendingGuarantees
		},
	)
	bs.guarPool.On("Rem", mock.Anything).Run(func(args mock.Arguments) {
		collID := args.Get(0).(flow.Identifier)
		bs.remCollIDs = append(bs.remCollIDs, collID)
	}).Return(true)

	bs.sealPool = &mempool.IncorporatedResultSeals{}
	bs.sealPool.On("Size").Return(uint(0)) // only used by metrics
	bs.sealPool.On("All").Return(
		func() []*flow.IncorporatedResultSeal {
			res := make([]*flow.IncorporatedResultSeal, 0, len(bs.pendingSeals))
			for _, ps := range bs.pendingSeals {
				res = append(res, ps)
			}
			return res
		},
	)
	bs.sealPool.On("ByID", mock.Anything).Return(
		func(id flow.Identifier) *flow.IncorporatedResultSeal {
			return bs.pendingSeals[id]
		},
		func(id flow.Identifier) bool {
			_, exists := bs.pendingSeals[id]
			return exists
		},
	)

	bs.recPool = &mempool.Receipts{}
	bs.recPool.On("Size").Return(uint(0))
	bs.recPool.On("All").Return(
		func() []*flow.ExecutionReceipt {
			return bs.pendingReceipts
		},
	)
	bs.recPool.On("Rem", mock.Anything).Run(func(args mock.Arguments) {
		recID := args.Get(0).(flow.Identifier)
		bs.remRecIDs = append(bs.remRecIDs, recID)
	}).Return(true)

	bs.resPool = &mempool.IncorporatedResults{}
	bs.resPool.On("Size").Return(uint(0))
	bs.resPool.On("Add", mock.Anything).Run(
		func(args mock.Arguments) {
			res := args.Get(0).(*flow.IncorporatedResult)
			bs.incorporatedResults = append(bs.incorporatedResults, res)
		},
	).Return(true)

	// initialize the builder
	bs.build = NewBuilder(
		noop,
		bs.db,
		bs.state,
		bs.headerDB,
		bs.sealDB,
		bs.indexDB,
		bs.guarPool,
		bs.sealPool,
	)

	bs.build.cfg.expiry = 11

}

func (bs *BuilderSuite) TearDownTest() {
	err := bs.db.Close()
	bs.Assert().NoError(err)
	err = os.RemoveAll(bs.dir)
	bs.Assert().NoError(err)
}

func (bs *BuilderSuite) TestPayloadEmptyValid() {

	// we should build an empty block with default setup
	_, err := bs.build.BuildOn(bs.parentID, bs.setter)
	bs.Require().NoError(err)
	bs.Assert().Empty(bs.assembled.Guarantees, "should have no guarantees in payload with empty mempool")
	bs.Assert().Empty(bs.assembled.Seals, "should have no seals in payload with empty mempool")
}

func (bs *BuilderSuite) TestPayloadGuaranteeValid() {

	// add sixteen guarantees to the pool
	bs.pendingGuarantees = unittest.CollectionGuaranteesFixture(16, unittest.WithCollRef(bs.finalID))
	_, err := bs.build.BuildOn(bs.parentID, bs.setter)
	bs.Require().NoError(err)
	bs.Assert().ElementsMatch(bs.pendingGuarantees, bs.assembled.Guarantees, "should have guarantees from mempool in payload")
	bs.Assert().Empty(bs.assembled.Seals, "should have no seals in payload with empty mempool")
	bs.Assert().Empty(bs.remCollIDs, "should not remove any valid guarantees")
}

func (bs *BuilderSuite) TestPayloadGuaranteeDuplicateFinalized() {

	// create some valid guarantees
	valid := unittest.CollectionGuaranteesFixture(4, unittest.WithCollRef(bs.finalID))

	// create some duplicate guarantees and add to random finalized block
	duplicated := unittest.CollectionGuaranteesFixture(12, unittest.WithCollRef(bs.finalID))
	for _, guarantee := range duplicated {
		finalizedID := bs.finalizedBlockIDs[rand.Intn(len(bs.finalizedBlockIDs))]
		index := bs.index[finalizedID]
		index.CollectionIDs = append(index.CollectionIDs, guarantee.ID())
		bs.index[finalizedID] = index
	}

	// add sixteen guarantees to the pool
	bs.pendingGuarantees = append(valid, duplicated...)
	_, err := bs.build.BuildOn(bs.parentID, bs.setter)
	bs.Require().NoError(err)
	bs.Assert().ElementsMatch(valid, bs.assembled.Guarantees, "should have valid guarantees from mempool in payload")
	bs.Assert().Empty(bs.assembled.Seals, "should have no seals in payload with empty mempool")
	bs.Assert().ElementsMatch(flow.GetIDs(duplicated), bs.remCollIDs, "should remove duplicate finalized guarantees from mempool")

}

func (bs *BuilderSuite) TestPayloadGuaranteeDuplicatePending() {

	// create some valid guarantees
	valid := unittest.CollectionGuaranteesFixture(4, unittest.WithCollRef(bs.finalID))

	// create some duplicate guarantees and add to random finalized block
	duplicated := unittest.CollectionGuaranteesFixture(12, unittest.WithCollRef(bs.finalID))
	for _, guarantee := range duplicated {
		pendingID := bs.pendingBlockIDs[rand.Intn(len(bs.pendingBlockIDs))]
		index := bs.index[pendingID]
		index.CollectionIDs = append(index.CollectionIDs, guarantee.ID())
		bs.index[pendingID] = index
	}

	// add sixteen guarantees to the pool
	bs.pendingGuarantees = append(valid, duplicated...)
	_, err := bs.build.BuildOn(bs.parentID, bs.setter)
	bs.Require().NoError(err)
	bs.Assert().ElementsMatch(valid, bs.assembled.Guarantees, "should have valid guarantees from mempool in payload")
	bs.Assert().Empty(bs.assembled.Seals, "should have no seals in payload with empty mempool")
	bs.Assert().Empty(bs.remCollIDs, "should not remove duplicate pending guarantees from mempool")
}

func (bs *BuilderSuite) TestPayloadGuaranteeReferenceUnknown() {

	// create 12 valid guarantees
	valid := unittest.CollectionGuaranteesFixture(12, unittest.WithCollRef(bs.finalID))

	// create 4 guarantees with unknown reference
	unknown := unittest.CollectionGuaranteesFixture(4, unittest.WithCollRef(unittest.IdentifierFixture()))

	// add all guarantees to the pool
	bs.pendingGuarantees = append(valid, unknown...)
	_, err := bs.build.BuildOn(bs.parentID, bs.setter)
	bs.Require().NoError(err)
	bs.Assert().ElementsMatch(valid, bs.assembled.Guarantees, "should have valid from mempool in payload")
	bs.Assert().Empty(bs.assembled.Seals, "should have no seals in payload with empty mempool")
	bs.Assert().ElementsMatch(flow.GetIDs(unknown), bs.remCollIDs, "should remove guarantees with unknown reference from mempool")
}

func (bs *BuilderSuite) TestPayloadGuaranteeReferenceExpired() {

	// create 12 valid guarantees
	valid := unittest.CollectionGuaranteesFixture(12, unittest.WithCollRef(bs.finalID))

	// create 4 expired guarantees
	header := unittest.BlockHeaderFixture()
	header.Height = bs.headers[bs.finalID].Height - 12
	bs.headers[header.ID()] = &header
	expired := unittest.CollectionGuaranteesFixture(4, unittest.WithCollRef(header.ID()))

	// add all guarantees to the pool
	bs.pendingGuarantees = append(valid, expired...)
	_, err := bs.build.BuildOn(bs.parentID, bs.setter)
	bs.Require().NoError(err)
	bs.Assert().ElementsMatch(valid, bs.assembled.Guarantees, "should have valid from mempool in payload")
	bs.Assert().Empty(bs.assembled.Seals, "should have no seals in payload with empty mempool")
	bs.Assert().ElementsMatch(flow.GetIDs(expired), bs.remCollIDs, "should remove guarantees with expired reference from mempool")
}

func (bs *BuilderSuite) TestPayloadSealAllValid() {

	// use valid chain of seals in mempool
	bs.pendingSeals = bs.irsMap

	_, err := bs.build.BuildOn(bs.parentID, bs.setter)
	bs.Require().NoError(err)
	bs.Assert().Empty(bs.assembled.Guarantees, "should have no guarantees in payload with empty mempool")
	bs.Assert().ElementsMatch(bs.chain, bs.assembled.Seals, "should have included valid chain of seals")
}

func (bs *BuilderSuite) TestPayloadSealSomeValid() {

	bs.pendingSeals = bs.irsMap

	// add some invalid seals to the mempool
	for i := 0; i < 8; i++ {
		invalid := &flow.IncorporatedResultSeal{
			IncorporatedResult: unittest.IncorporatedResultFixture(),
			Seal:               unittest.SealFixture(),
		}
		bs.pendingSeals[invalid.ID()] = invalid
	}

	_, err := bs.build.BuildOn(bs.parentID, bs.setter)
	bs.Require().NoError(err)
	bs.Assert().Empty(bs.assembled.Guarantees, "should have no guarantees in payload with empty mempool")
	bs.Assert().ElementsMatch(bs.chain, bs.assembled.Seals, "should have included only valid chain of seals")
}

func (bs *BuilderSuite) TestPayloadSealCutoffChain() {

	// remove the seal at the start
	firstSeal := bs.irsList[0]
	delete(bs.irsMap, firstSeal.ID())
	bs.pendingSeals = bs.irsMap

	// use both valid and non-valid seals for chain
	_, err := bs.build.BuildOn(bs.parentID, bs.setter)
	bs.Require().NoError(err)
	bs.Assert().Empty(bs.assembled.Guarantees, "should have no guarantees in payload with empty mempool")
	bs.Assert().Empty(bs.assembled.Seals, "should have not included any chains from cutoff chain")
}

func (bs *BuilderSuite) TestPayloadSealBrokenChain() {

	// remove a seal in the middle
	seal := bs.irsList[3]
	delete(bs.irsMap, seal.ID())
	bs.pendingSeals = bs.irsMap

	// use both valid and non-valid seals for chain
	_, err := bs.build.BuildOn(bs.parentID, bs.setter)
	bs.Require().NoError(err)
	bs.Assert().Empty(bs.assembled.Guarantees, "should have no guarantees in payload with empty mempool")
	bs.Assert().ElementsMatch(bs.chain[:3], bs.assembled.Seals, "should have included only beginning of broken chain")
}<|MERGE_RESOLUTION|>--- conflicted
+++ resolved
@@ -47,10 +47,6 @@
 	incorporatedResults []*flow.IncorporatedResult
 
 	// storage for dbs
-<<<<<<< HEAD
-	// seals   map[flow.Identifier]*flow.Seal
-=======
->>>>>>> e5b834ce
 	headers map[flow.Identifier]*flow.Header
 	heights map[uint64]*flow.Header
 	index   map[flow.Identifier]*flow.Index
