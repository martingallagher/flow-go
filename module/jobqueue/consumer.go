--- conflicted
+++ resolved
@@ -120,11 +120,7 @@
 
 // NotifyJobIsDone let the consumer know a job has been finished, so that consumer will take
 // the next job from the job queue if there are workers available
-<<<<<<< HEAD
-func (c *Consumer) NotifyJobIsDone(jobID JobID) {
-=======
 func (c *Consumer) NotifyJobIsDone(jobID module.JobID) {
->>>>>>> 98e78219
 	c.mu.Lock()
 	defer c.mu.Unlock()
 	c.log.Debug().Str("job_id", string(jobID)).Msg("finishing job")
