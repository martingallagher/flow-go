package values

import (
<<<<<<< HEAD
=======
	"fmt"
>>>>>>> 817f0d42
	"math/big"
)

type Value interface {
	isValue()
	ToGoValue() interface{}
}

type Void struct{}

func (Void) isValue() {}
func (Void) ToGoValue() interface{} {
	return nil
}

type Nil struct{}

func (Nil) isValue() {}

func (Nil) ToGoValue() interface{} {
	return nil
}

type Bool bool

func (Bool) isValue() {}

func (b Bool) ToGoValue() interface{} {
	return bool(b)
}

type String string

func (String) isValue() {}

func (s String) ToGoValue() interface{} {
	return string(s)
}

type Bytes []byte

func (Bytes) isValue() {}

func (b Bytes) ToGoValue() interface{} {
	return []byte(b)
}

type Int struct {
	Int *big.Int
}

func NewInt(v int) Int {
	return Int{big.NewInt(int64(v))}
}

func NewIntFromBig(v *big.Int) Int {
	return Int{v}
}

func (i Int) ToInt() int {
	return int(i.Int.Int64())
}

func (Int) isValue() {}
func (i Int) ToGoValue() interface{} {
	return i.ToInt()
}

type Int8 int8

func (Int8) isValue() {}
func (i Int8) ToGoValue() interface{} {
	return int8(i)
}

type Int16 int16

func (Int16) isValue() {}
func (i Int16) ToGoValue() interface{} {
	return int16(i)
}

type Int32 int32

func (Int32) isValue() {}
func (i Int32) ToGoValue() interface{} {
	return int32(i)
}

type Int64 int64

func (Int64) isValue() {}
func (i Int64) ToGoValue() interface{} {
	return int64(i)
}

type UInt8 uint8

func (UInt8) isValue() {}
func (i UInt8) ToGoValue() interface{} {
	return uint8(i)
}

type UInt16 uint16

func (UInt16) isValue() {}
func (i UInt16) ToGoValue() interface{} {
	return uint16(i)
}

type UInt32 uint32

func (UInt32) isValue() {}
func (i UInt32) ToGoValue() interface{} {
	return uint32(i)
}

type UInt64 uint64

func (UInt64) isValue() {}
func (i UInt64) ToGoValue() interface{} {
	return uint64(i)
}

type VariableSizedArray []Value

func (VariableSizedArray) isValue() {}
func (a VariableSizedArray) ToGoValue() interface{} {
	ret := make([]interface{}, len(a))
	for i, v := range a {
		ret[i] = v.ToGoValue()
	}
	return ret
}

type ConstantSizedArray []Value

func (ConstantSizedArray) isValue() {}
func (a ConstantSizedArray) ToGoValue() interface{} {
	ret := make([]interface{}, len(a))
	for i, v := range a {
		ret[i] = v.ToGoValue()
	}
	return ret
}

type Dictionary []KeyValuePair

func (Dictionary) isValue() {}
func (d Dictionary) ToGoValue() interface{} {
	ret := map[interface{}]interface{}{}
	for _, v := range d {
		ret[v.Key.ToGoValue()] = v.Value.ToGoValue()
	}
	return ret
}

type KeyValuePair struct {
	Key   Value
	Value Value
}

type Event struct {
	// TODO: is the Identifier field needed here?
	Identifier string
	Fields     []Value
}

func (e Event) ToGoValue() interface{} {
	ret := make([]interface{}, len(e.Fields))
	for i, v := range e.Fields {
		ret[i] = v.ToGoValue()
	}
	return ret
}

type Optional struct {
	Value Value
}

func (Optional) isValue() {}

func (o Optional) ToGoValue() interface{} {
	if o.Value == nil {
		return nil
	}
	value := o.Value.ToGoValue()
	return value
}

type Composite struct {
	Fields []Value
}

func (Composite) isValue() {}
func (c Composite) ToGoValue() interface{} {
	ret := make([]interface{}, len(c.Fields))
	for i, v := range c.Fields {
		ret[i] = v.ToGoValue()
	}
	return ret
}

func (Event) isValue() {}

type Address [20]byte

func (Address) isValue() {}
func (a Address) ToGoValue() interface{} {
	return [20]byte(a)
}

func (a Address) StorageIdentifier() string {
	return fmt.Sprintf("%x", a)
}

func BytesToAddress(b []byte) Address {
	var a Address
	copy(a[:], b)
	return a
}<|MERGE_RESOLUTION|>--- conflicted
+++ resolved
@@ -1,10 +1,7 @@
 package values
 
 import (
-<<<<<<< HEAD
-=======
 	"fmt"
->>>>>>> 817f0d42
 	"math/big"
 )
 
