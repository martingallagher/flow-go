// Package sctest implements a sample BPL contract and example testing
// code using the emulator test blockchain.
package sctest

import (
	"fmt"
	"io/ioutil"
	"testing"

	"github.com/stretchr/testify/assert"

	"github.com/dapperlabs/flow-go/model/flow"
	"github.com/dapperlabs/flow-go/sdk/emulator"
	"github.com/dapperlabs/flow-go/sdk/keys"
)

const (
	greatTokenContractFile = "./contracts/great-token.bpl"
)

func readFile(path string) []byte {
	contents, err := ioutil.ReadFile(path)
	if err != nil {
		panic(err)
	}
	return contents
}

// Returns a nonce value that is guaranteed to be unique.
var getNonce = func() func() uint64 {
	var nonce uint64
	return func() uint64 {
		nonce++
		return nonce
	}
}()

// Creates a script that instantiates a new GreatNFTMinter instance
// and stores it in memory.
// Initial ID and special mod are arguments to the GreatNFTMinter constructor.
// The GreatNFTMinter must have been deployed already.
func generateCreateMinterScript(nftAddr flow.Address, initialID, specialMod int) []byte {
	template := `
		import GreatNFTMinter from 0x%s

		fun main(acct: Account) {
			let minter = GreatNFTMinter(firstID: %d, specialMod: %d)
			acct.storage[GreatNFTMinter] = minter
		}`
	return []byte(fmt.Sprintf(template, nftAddr, initialID, specialMod))
}

// Creates a script that mints an NFT and put it into storage.
// The minter must have been instantiated already.
func generateMintScript(nftCodeAddr flow.Address) []byte {
	template := `
		import GreatNFTMinter, GreatNFT from 0x%s

		fun main(acct: Account) {
			let minter = acct.storage[GreatNFTMinter] ?? panic("missing minter")
			let nft = minter.mint()

			acct.storage[GreatNFT] = nft
			acct.storage[GreatNFTMinter] = minter
		}`

	return []byte(fmt.Sprintf(template, nftCodeAddr.String()))
}

// Creates a script that retrieves an NFT from storage and makes assertions
// about its properties. If these assertions fail, the script panics.
func generateInspectNFTScript(nftCodeAddr, userAddr flow.Address, expectedID int, expectedIsSpecial bool) []byte {
	template := `
		import GreatNFT from 0x%s

		fun main() {
			let acct = getAccount("%s")
			let nft = acct.storage[GreatNFT] ?? panic("missing nft")
			if nft.id() != %d {
				panic("incorrect id")
			}
			if nft.isSpecial() != %t {
				panic("incorrect specialness")
			}
		}`

	return []byte(fmt.Sprintf(template, nftCodeAddr, userAddr, expectedID, expectedIsSpecial))
}

func newEmulator() *emulator.EmulatedBlockchain {
	return emulator.NewEmulatedBlockchain(emulator.EmulatedBlockchainOptions{
		OnLogMessage: func(msg string) {},
	})
}

func TestDeployment(t *testing.T) {
	b := newEmulator()

	// Should be able to deploy a contract as a new account with no keys.
	nftCode := readFile(greatTokenContractFile)
	_, err := b.CreateAccount(nil, nftCode, getNonce())
	assert.Nil(t, err)
	b.CommitBlock()
}

func TestCreateMinter(t *testing.T) {
	b := newEmulator()

	// First, deploy the contract
	nftCode := readFile(greatTokenContractFile)
	contractAddr, err := b.CreateAccount(nil, nftCode, getNonce())
	assert.Nil(t, err)

	// GreatNFTMinter must be instantiated with initialID > 0 and
	// specialMod > 1
	t.Run("Cannot create minter with negative initial ID", func(t *testing.T) {
		tx := flow.Transaction{
			Script:         generateCreateMinterScript(contractAddr, -1, 2),
			Nonce:          getNonce(),
			ComputeLimit:   10,
			PayerAccount:   b.RootAccountAddress(),
			ScriptAccounts: []flow.Address{b.RootAccountAddress()},
		}

		sig, err := keys.SignTransaction(tx, b.RootKey())
		assert.Nil(t, err)

		tx.AddSignature(b.RootAccountAddress(), sig)

		err = b.SubmitTransaction(tx)
		if assert.Error(t, err) {
			assert.IsType(t, &emulator.ErrTransactionReverted{}, err)
		}
	})

	t.Run("Cannot create minter with special mod < 2", func(t *testing.T) {
		tx := flow.Transaction{
			Script:         generateCreateMinterScript(contractAddr, 1, 1),
			Nonce:          getNonce(),
			ComputeLimit:   10,
			PayerAccount:   b.RootAccountAddress(),
			ScriptAccounts: []flow.Address{b.RootAccountAddress()},
		}

		sig, err := keys.SignTransaction(tx, b.RootKey())
		assert.Nil(t, err)

		tx.AddSignature(b.RootAccountAddress(), sig)

		err = b.SubmitTransaction(tx)
		if assert.Error(t, err) {
			assert.IsType(t, &emulator.ErrTransactionReverted{}, err)
		}
	})

	t.Run("Should be able to create minter", func(t *testing.T) {
		tx := flow.Transaction{
			Script:         generateCreateMinterScript(contractAddr, 1, 2),
			Nonce:          getNonce(),
			ComputeLimit:   10,
			PayerAccount:   b.RootAccountAddress(),
			ScriptAccounts: []flow.Address{b.RootAccountAddress()},
		}

		sig, err := keys.SignTransaction(tx, b.RootKey())
		assert.Nil(t, err)

		tx.AddSignature(b.RootAccountAddress(), sig)

		err = b.SubmitTransaction(tx)
		assert.Nil(t, err)

		b.CommitBlock()
	})
}

func TestMinting(t *testing.T) {
	b := newEmulator()

	// First, deploy the contract
	nftCode := readFile(greatTokenContractFile)
	contractAddr, err := b.CreateAccount(nil, nftCode, getNonce())
	assert.Nil(t, err)

	// Next, instantiate the minter
	createMinterTx := flow.Transaction{
		Script:         generateCreateMinterScript(contractAddr, 1, 2),
		Nonce:          getNonce(),
		ComputeLimit:   10,
		PayerAccount:   b.RootAccountAddress(),
		ScriptAccounts: []flow.Address{b.RootAccountAddress()},
	}

	sig, err := keys.SignTransaction(createMinterTx, b.RootKey())
	assert.Nil(t, err)

	createMinterTx.AddSignature(b.RootAccountAddress(), sig)

	err = b.SubmitTransaction(createMinterTx)
	assert.Nil(t, err)

	// Mint the first NFT
	mintTx := flow.Transaction{
		Script:         generateMintScript(contractAddr),
		Nonce:          getNonce(),
		ComputeLimit:   10,
		PayerAccount:   b.RootAccountAddress(),
		ScriptAccounts: []flow.Address{b.RootAccountAddress()},
	}

	sig, err = keys.SignTransaction(mintTx, b.RootKey())
	assert.Nil(t, err)

	mintTx.AddSignature(b.RootAccountAddress(), sig)

	err = b.SubmitTransaction(mintTx)
	assert.Nil(t, err)

	// Assert that ID/specialness are correct
	_, err = b.CallScript(generateInspectNFTScript(contractAddr, b.RootAccountAddress(), 1, false))
	assert.Nil(t, err)

<<<<<<< HEAD
	// Mint a second NF
	mintTx2 := types.Transaction{
=======
	// Mint a second NFT
	mintTx2 := flow.Transaction{
>>>>>>> 010ce032
		Script:         generateMintScript(contractAddr),
		Nonce:          getNonce(),
		ComputeLimit:   10,
		PayerAccount:   b.RootAccountAddress(),
		ScriptAccounts: []flow.Address{b.RootAccountAddress()},
	}

	sig, err = keys.SignTransaction(mintTx2, b.RootKey())
	assert.Nil(t, err)

	mintTx2.AddSignature(b.RootAccountAddress(), sig)

	err = b.SubmitTransaction(mintTx2)
	assert.Nil(t, err)

	// Assert that ID/specialness are correct
	_, err = b.CallScript(generateInspectNFTScript(contractAddr, b.RootAccountAddress(), 2, true))
	assert.Nil(t, err)
}<|MERGE_RESOLUTION|>--- conflicted
+++ resolved
@@ -220,13 +220,8 @@
 	_, err = b.CallScript(generateInspectNFTScript(contractAddr, b.RootAccountAddress(), 1, false))
 	assert.Nil(t, err)
 
-<<<<<<< HEAD
 	// Mint a second NF
-	mintTx2 := types.Transaction{
-=======
-	// Mint a second NFT
 	mintTx2 := flow.Transaction{
->>>>>>> 010ce032
 		Script:         generateMintScript(contractAddr),
 		Nonce:          getNonce(),
 		ComputeLimit:   10,
