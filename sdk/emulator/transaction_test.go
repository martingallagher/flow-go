--- conflicted
+++ resolved
@@ -6,13 +6,7 @@
 
 	"github.com/stretchr/testify/assert"
 
-<<<<<<< HEAD
-	"github.com/dapperlabs/flow-go/sdk/emulator/constants"
-	"github.com/dapperlabs/flow-go/crypto"
 	"github.com/dapperlabs/flow-go/model/flow"
-=======
-	"github.com/dapperlabs/flow-go/model/types"
->>>>>>> 2ac050e1
 	"github.com/dapperlabs/flow-go/sdk/emulator"
 	"github.com/dapperlabs/flow-go/sdk/emulator/constants"
 	"github.com/dapperlabs/flow-go/sdk/keys"
@@ -174,24 +168,11 @@
 
 	privateKeyA := b.RootKey()
 
-<<<<<<< HEAD
-	privateKeyB, _ := crypto.GeneratePrivateKey(crypto.ECDSA_P256, []byte("elephant ears"))
-	publicKeyB, _ := privateKeyB.Publickey().Encode()
-
-	accountKeyB := flow.AccountKey{
-		PublicKey: publicKeyB,
-		Weight:    constants.AccountKeyWeightThreshold,
-	}
-
-	accountAddressA := b.RootAccountAddress()
-	accountAddressB, err := b.CreateAccount([]flow.AccountKey{accountKeyB}, nil, getNonce())
-=======
 	privateKeyB, _ := keys.GeneratePrivateKey(keys.ECDSA_P256_SHA3_256, []byte("elephant ears"))
 	publicKeyB := privateKeyB.PublicKey(constants.AccountKeyWeightThreshold)
 
 	accountAddressA := b.RootAccountAddress()
-	accountAddressB, err := b.CreateAccount([]types.AccountPublicKey{publicKeyB}, nil, getNonce())
->>>>>>> 2ac050e1
+	accountAddressB, err := b.CreateAccount([]flow.AccountPublicKey{publicKeyB}, nil, getNonce())
 	assert.Nil(t, err)
 
 	t.Run("TooManyAccountsForScript", func(t *testing.T) {
@@ -306,24 +287,11 @@
 		privateKeyA, _ := keys.GeneratePrivateKey(keys.ECDSA_P256_SHA3_256, []byte("elephant ears"))
 		publicKeyA := privateKeyA.PublicKey(constants.AccountKeyWeightThreshold / 2)
 
-<<<<<<< HEAD
-		accountKeyA := flow.AccountKey{
-			PublicKey: publicKeyA,
-			Weight:    constants.AccountKeyWeightThreshold / 2,
-		}
-
-		accountKeyB := flow.AccountKey{
-			PublicKey: publicKeyB,
-			Weight:    constants.AccountKeyWeightThreshold / 2,
-		}
-
-		accountAddressA, err := b.CreateAccount([]flow.AccountKey{accountKeyA, accountKeyB}, nil, getNonce())
-=======
 		privateKeyB, _ := keys.GeneratePrivateKey(keys.ECDSA_P256_SHA3_256, []byte("space cowboy"))
 		publicKeyB := privateKeyB.PublicKey(constants.AccountKeyWeightThreshold / 2)
 
-		accountAddressA, err := b.CreateAccount([]types.AccountPublicKey{publicKeyA, publicKeyB}, nil, getNonce())
->>>>>>> 2ac050e1
+		accountAddressA, err := b.CreateAccount([]flow.AccountPublicKey{publicKeyA, publicKeyB}, nil, getNonce())
+		assert.Nil(t, err)
 
 		script := []byte("fun main(account: Account) {}")
 
@@ -386,24 +354,11 @@
 
 		privateKeyA := b.RootKey()
 
-<<<<<<< HEAD
-		privateKeyB, _ := crypto.GeneratePrivateKey(crypto.ECDSA_P256, []byte("elephant ears"))
-		publicKeyB, _ := privateKeyB.Publickey().Encode()
-
-		accountKeyB := flow.AccountKey{
-			PublicKey: publicKeyB,
-			Weight:    constants.AccountKeyWeightThreshold,
-		}
-
-		accountAddressA := b.RootAccountAddress()
-		accountAddressB, err := b.CreateAccount([]flow.AccountKey{accountKeyB}, nil, getNonce())
-=======
 		privateKeyB, _ := keys.GeneratePrivateKey(keys.ECDSA_P256_SHA3_256, []byte("elephant ears"))
 		publicKeyB := privateKeyB.PublicKey(constants.AccountKeyWeightThreshold)
 
 		accountAddressA := b.RootAccountAddress()
-		accountAddressB, err := b.CreateAccount([]types.AccountPublicKey{publicKeyB}, nil, getNonce())
->>>>>>> 2ac050e1
+		accountAddressB, err := b.CreateAccount([]flow.AccountPublicKey{publicKeyB}, nil, getNonce())
 		assert.Nil(t, err)
 
 		multipleAccountScript := []byte(`
