--- conflicted
+++ resolved
@@ -6,13 +6,8 @@
 
 	"github.com/stretchr/testify/assert"
 
-<<<<<<< HEAD
-	"github.com/dapperlabs/flow-go/pkg/constants"
-	"github.com/dapperlabs/flow-go/pkg/hash"
-	"github.com/dapperlabs/flow-go/pkg/types"
-=======
+	"github.com/dapperlabs/flow-go/hash"
 	"github.com/dapperlabs/flow-go/model/flow"
->>>>>>> 010ce032
 	"github.com/dapperlabs/flow-go/sdk/emulator"
 	"github.com/dapperlabs/flow-go/sdk/emulator/constants"
 	"github.com/dapperlabs/flow-go/sdk/keys"
@@ -21,11 +16,7 @@
 func TestSubmitTransaction(t *testing.T) {
 	b := emulator.NewEmulatedBlockchain(emulator.DefaultOptions)
 
-<<<<<<< HEAD
-	tx1 := types.Transaction{
-=======
-	tx1 := &flow.Transaction{
->>>>>>> 010ce032
+	tx1 := flow.Transaction{
 		Script:             []byte(addTwoScript),
 		ReferenceBlockHash: nil,
 		Nonce:              getNonce(),
@@ -48,11 +39,7 @@
 	// tx1 status becomes TransactionFinalized
 	tx2, err := b.GetTransaction(tx1.Hash)
 	assert.Nil(t, err)
-<<<<<<< HEAD
-	assert.Equal(t, types.TransactionFinalized, tx2.Status)
-=======
-	assert.Equal(t, flow.TransactionFinalized, tx.Status)
->>>>>>> 010ce032
+	assert.Equal(t, flow.TransactionFinalized, tx2.Status)
 }
 
 // TODO: Add test case for missing ReferenceBlockHash
@@ -61,14 +48,10 @@
 
 	t.Run("EmptyTransaction", func(t *testing.T) {
 		// Create empty transaction (no required fields)
-<<<<<<< HEAD
-		tx := types.Transaction{}
-
-		sig, err := keys.SignTransaction(tx, b.RootKey())
-		assert.Nil(t, err)
-=======
-		tx1 := &flow.Transaction{}
->>>>>>> 010ce032
+		tx := flow.Transaction{}
+
+		sig, err := keys.SignTransaction(tx, b.RootKey())
+		assert.Nil(t, err)
 
 		tx.AddSignature(b.RootAccountAddress(), sig)
 
@@ -79,11 +62,7 @@
 
 	t.Run("MissingScript", func(t *testing.T) {
 		// Create transaction with no Script field
-<<<<<<< HEAD
-		tx := types.Transaction{
-=======
-		tx1 := &flow.Transaction{
->>>>>>> 010ce032
+		tx := flow.Transaction{
 			ReferenceBlockHash: nil,
 			Nonce:              getNonce(),
 			ComputeLimit:       10,
@@ -102,11 +81,7 @@
 
 	t.Run("MissingNonce", func(t *testing.T) {
 		// Create transaction with no Nonce field
-<<<<<<< HEAD
-		tx := types.Transaction{
-=======
-		tx1 := &flow.Transaction{
->>>>>>> 010ce032
+		tx := flow.Transaction{
 			Script:             []byte(addTwoScript),
 			ReferenceBlockHash: nil,
 			ComputeLimit:       10,
@@ -125,11 +100,7 @@
 
 	t.Run("MissingComputeLimit", func(t *testing.T) {
 		// Create transaction with no ComputeLimit field
-<<<<<<< HEAD
-		tx := types.Transaction{
-=======
-		tx1 := &flow.Transaction{
->>>>>>> 010ce032
+		tx := flow.Transaction{
 			Script:             []byte(addTwoScript),
 			ReferenceBlockHash: nil,
 			Nonce:              getNonce(),
@@ -148,11 +119,7 @@
 
 	t.Run("MissingPayerAccount", func(t *testing.T) {
 		// Create transaction with no PayerAccount field
-<<<<<<< HEAD
-		tx := types.Transaction{
-=======
-		tx1 := &flow.Transaction{
->>>>>>> 010ce032
+		tx := flow.Transaction{
 			Script:             []byte(addTwoScript),
 			ReferenceBlockHash: nil,
 			Nonce:              getNonce(),
@@ -173,11 +140,7 @@
 func TestSubmitDuplicateTransaction(t *testing.T) {
 	b := emulator.NewEmulatedBlockchain(emulator.DefaultOptions)
 
-<<<<<<< HEAD
-	tx := types.Transaction{
-=======
-	tx1 := &flow.Transaction{
->>>>>>> 010ce032
+	tx := flow.Transaction{
 		Script:             []byte(addTwoScript),
 		ReferenceBlockHash: nil,
 		Nonce:              getNonce(),
@@ -203,11 +166,7 @@
 func TestSubmitTransactionReverted(t *testing.T) {
 	b := emulator.NewEmulatedBlockchain(emulator.DefaultOptions)
 
-<<<<<<< HEAD
-	tx1 := types.Transaction{
-=======
-	tx1 := &flow.Transaction{
->>>>>>> 010ce032
+	tx1 := flow.Transaction{
 		Script:             []byte("invalid script"),
 		ReferenceBlockHash: nil,
 		Nonce:              getNonce(),
@@ -230,11 +189,7 @@
 	// tx1 status becomes TransactionReverted
 	tx2, err := b.GetTransaction(tx1.Hash)
 	assert.Nil(t, err)
-<<<<<<< HEAD
-	assert.Equal(t, types.TransactionReverted, tx2.Status)
-=======
-	assert.Equal(t, flow.TransactionReverted, tx.Status)
->>>>>>> 010ce032
+	assert.Equal(t, flow.TransactionReverted, tx2.Status)
 }
 
 func TestSubmitTransactionScriptAccounts(t *testing.T) {
@@ -254,11 +209,7 @@
 		script := []byte("fun main(account: Account) {}")
 
 		// create transaction with two accounts
-<<<<<<< HEAD
-		tx := types.Transaction{
-=======
-		tx1 := &flow.Transaction{
->>>>>>> 010ce032
+		tx := flow.Transaction{
 			Script:             script,
 			ReferenceBlockHash: nil,
 			Nonce:              getNonce(),
@@ -285,11 +236,7 @@
 		script := []byte("fun main(accountA: Account, accountB: Account) {}")
 
 		// create transaction with two accounts
-<<<<<<< HEAD
-		tx := types.Transaction{
-=======
-		tx1 := &flow.Transaction{
->>>>>>> 010ce032
+		tx := flow.Transaction{
 			Script:             script,
 			ReferenceBlockHash: nil,
 			Nonce:              getNonce(),
@@ -314,11 +261,7 @@
 
 		addressA := flow.HexToAddress("0000000000000000000000000000000000000002")
 
-<<<<<<< HEAD
-		tx := types.Transaction{
-=======
-		tx1 := &flow.Transaction{
->>>>>>> 010ce032
+		tx := flow.Transaction{
 			Script:             []byte(addTwoScript),
 			ReferenceBlockHash: nil,
 			Nonce:              getNonce(),
@@ -342,11 +285,7 @@
 
 		invalidAddress := flow.HexToAddress("0000000000000000000000000000000000000002")
 
-<<<<<<< HEAD
-		tx := types.Transaction{
-=======
-		tx1 := &flow.Transaction{
->>>>>>> 010ce032
+		tx := flow.Transaction{
 			Script:             []byte(addTwoScript),
 			ReferenceBlockHash: nil,
 			Nonce:              getNonce(),
@@ -371,11 +310,7 @@
 		// use key-pair that does not exist on root account
 		invalidKey, _ := keys.GeneratePrivateKey(keys.ECDSA_P256_SHA3_256, []byte("invalid key"))
 
-<<<<<<< HEAD
-		tx := types.Transaction{
-=======
-		tx1 := &flow.Transaction{
->>>>>>> 010ce032
+		tx := flow.Transaction{
 			Script:             []byte(addTwoScript),
 			ReferenceBlockHash: nil,
 			Nonce:              getNonce(),
@@ -402,20 +337,12 @@
 		privateKeyB, _ := keys.GeneratePrivateKey(keys.ECDSA_P256_SHA3_256, []byte("space cowboy"))
 		publicKeyB := privateKeyB.PublicKey(constants.AccountKeyWeightThreshold / 2)
 
-<<<<<<< HEAD
-		accountAddressA, err := b.CreateAccount([]types.AccountPublicKey{publicKeyA, publicKeyB}, nil, getNonce())
-=======
 		accountAddressA, err := b.CreateAccount([]flow.AccountPublicKey{publicKeyA, publicKeyB}, nil, getNonce())
->>>>>>> 010ce032
 		assert.Nil(t, err)
 
 		script := []byte("fun main(account: Account) {}")
 
-<<<<<<< HEAD
-		tx := types.Transaction{
-=======
-		tx := &flow.Transaction{
->>>>>>> 010ce032
+		tx := flow.Transaction{
 			Script:             script,
 			ReferenceBlockHash: nil,
 			Nonce:              getNonce(),
@@ -456,11 +383,7 @@
 
 		addressA := flow.HexToAddress("0000000000000000000000000000000000000002")
 
-<<<<<<< HEAD
-		tx := types.Transaction{
-=======
-		tx1 := &flow.Transaction{
->>>>>>> 010ce032
+		tx := flow.Transaction{
 			Script:             []byte(addTwoScript),
 			ReferenceBlockHash: nil,
 			Nonce:              getNonce(),
@@ -504,11 +427,7 @@
 			}
 		`)
 
-<<<<<<< HEAD
-		tx := types.Transaction{
-=======
-		tx2 := &flow.Transaction{
->>>>>>> 010ce032
+		tx := flow.Transaction{
 			Script:             multipleAccountScript,
 			ReferenceBlockHash: nil,
 			Nonce:              getNonce(),
