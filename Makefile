
# The short Git commit hash
SHORT_COMMIT := $(shell git rev-parse --short HEAD)
# The Git commit hash
COMMIT := $(shell git rev-parse HEAD)
# The tag of the current commit, otherwise empty
VERSION := $(shell git describe --tags --abbrev=2 --match "v*" 2>/dev/null)

# Image tag: if image tag is not set, set it with version (or short commit if empty)
ifeq (${IMAGE_TAG},)
IMAGE_TAG := ${VERSION}
endif

ifeq (${IMAGE_TAG},)
IMAGE_TAG := ${SHORT_COMMIT}
endif

# Name of the cover profile
COVER_PROFILE := coverage.txt
# Disable go sum database lookup for private repos
GOPRIVATE=github.com/dapperlabs/*
# OS
UNAME := $(shell uname)

# The location of the k8s YAML files
K8S_YAMLS_LOCATION_STAGING=./k8s/staging

# docker container registry
export CONTAINER_REGISTRY := gcr.io/flow-container-registry
export DOCKER_BUILDKIT := 1

<<<<<<< HEAD
.PHONY: crypto/relic/build
crypto/relic/build:
	cd ./crypto &&	go generate
=======
# relic versions in script and submodule
export LOCAL_VERSION := $(shell git submodule status | egrep '\s[0-9a-f]' | cut -c 2-9)
export SCRIPT_VERSION := $(shell egrep 'relic_version="[0-9a-f]{8}"' ./crypto/build_dependency.sh| cut -c 16-23)

.PHONY: crypto/relic
crypto/relic:
	rm -rf crypto/relic
	git submodule update --init --recursive

.PHONY: crypto/relic/build
crypto/relic/build: crypto/relic
	./crypto/relic_build.sh

.PHONY: crypto/relic/check
crypto/relic/check:
ifeq ($(SCRIPT_VERSION), $(LOCAL_VERSION))
	@echo "Relic submodule version matches script, good!"
else
	$(error Mismatch between relic submodule commit and the version in ./crypto/build_dependency.sh)
endif


crypto/relic/update:
	git submodule update --recursive
>>>>>>> e233e1ea

cmd/collection/collection:
	go build -o cmd/collection/collection cmd/collection/main.go

cmd/util/util:
	go build -o cmd/util/util --tags relic cmd/util/main.go

.PHONY: install-tools
install-tools: crypto/relic/build check-go-version
	curl -sSfL https://raw.githubusercontent.com/golangci/golangci-lint/master/install.sh | sh -s -- -b ${GOPATH}/bin v1.29.0; \
	cd ${GOPATH}; \
	GO111MODULE=on go get github.com/golang/protobuf/protoc-gen-go@v1.3.2; \
	GO111MODULE=on go get github.com/uber/prototool/cmd/prototool@v1.9.0; \
	GO111MODULE=on go get github.com/vektra/mockery/cmd/mockery@v1.1.2; \
	GO111MODULE=on go get github.com/golang/mock/mockgen@v1.3.1; \
	GO111MODULE=on go get golang.org/x/tools/cmd/stringer@master;

.PHONY: unittest
unittest:
	# test some packages with Relic library and data race detection enabled
	GO111MODULE=on go test -coverprofile=$(COVER_PROFILE) -covermode=atomic $(if $(JSON_OUTPUT),-json,) -race --tags relic ./access/... ./consensus/... ./model/... ./state/... ./storage/... ./utils/...
	# test all packages with Relic library enabled
	GO111MODULE=on go test -coverprofile=$(COVER_PROFILE) -covermode=atomic $(if $(JSON_OUTPUT),-json,) --tags relic ./cmd...  ./engine/... ./fvm/... ./ledger/... ./module/... ./network/...
	$(MAKE) -C crypto test
	$(MAKE) -C integration test

.PHONY: test
test: generate-mocks unittest

.PHONY: integration-test
integration-test: docker-build-flow
	$(MAKE) -C integration integration-test

.PHONY: benchmark
benchmark: docker-build-flow
	$(MAKE) -C integration benchmark

.PHONY: coverage
coverage:
ifeq ($(COVER), true)
	# Cover summary has to produce cover.json
	COVER_PROFILE=$(COVER_PROFILE) ./cover-summary.sh
	# file has to be called index.html
	gocov-html cover.json > index.html
	# coverage.zip will automatically be picked up by teamcity
	zip coverage.zip index.html
endif

.PHONY: generate
generate: generate-proto generate-mocks

.PHONY: generate-proto
generate-proto:
	prototool generate protobuf

.PHONY: generate-mocks
generate-mocks:
	GO111MODULE=on mockgen -destination=storage/mocks/storage.go -package=mocks github.com/onflow/flow-go/storage Blocks,Headers,Payloads,Collections,Commits,Events,ServiceEvents,TransactionResults
	GO111MODULE=on mockgen -destination=module/mocks/network.go -package=mocks github.com/onflow/flow-go/module Network,Local,Requester
	GO111MODULE=on mockgen -destination=network/mocknetwork/engine.go -package=mocknetwork github.com/onflow/flow-go/network Engine
	GO111MODULE=on mockery -name 'ExecutionState' -dir=engine/execution/state -case=underscore -output="engine/execution/state/mock" -outpkg="mock"
	GO111MODULE=on mockery -name 'BlockComputer' -dir=engine/execution/computation/computer -case=underscore -output="engine/execution/computation/computer/mock" -outpkg="mock"
	GO111MODULE=on mockery -name 'ComputationManager' -dir=engine/execution/computation -case=underscore -output="engine/execution/computation/mock" -outpkg="mock"
	GO111MODULE=on mockery -name 'EpochComponentsFactory' -dir=engine/collection/epochmgr -case=underscore -output="engine/collection/epochmgr/mock" -outpkg="mock"
	GO111MODULE=on mockery -name 'ProviderEngine' -dir=engine/execution/provider -case=underscore -output="engine/execution/provider/mock" -outpkg="mock"
	GO111MODULE=on mockery -name '.*' -dir=state/cluster -case=underscore -output="state/cluster/mock" -outpkg="mock"
	GO111MODULE=on mockery -name '.*' -dir=module -case=underscore -output="./module/mock" -outpkg="mock"
	GO111MODULE=on mockery -name '.*' -dir=module/mempool -case=underscore -output="./module/mempool/mock" -outpkg="mempool"
	GO111MODULE=on mockery -name '.*' -dir=network -case=underscore -output="./network/mocknetwork" -outpkg="mocknetwork"
	GO111MODULE=on mockery -name '.*' -dir=storage -case=underscore -output="./storage/mock" -outpkg="mock"
	GO111MODULE=on mockery -name '.*' -dir="state/protocol" -case=underscore -output="state/protocol/mock" -outpkg="mock"
	GO111MODULE=on mockery -name '.*' -dir="state/protocol/events" -case=underscore -output="./state/protocol/events/mock" -outpkg="mock"
	GO111MODULE=on mockery -name '.*' -dir=engine/execution/computation/computer -case=underscore -output="./engine/execution/computation/computer/mock" -outpkg="mock"
	GO111MODULE=on mockery -name '.*' -dir=engine/execution/state -case=underscore -output="./engine/execution/state/mock" -outpkg="mock"
	GO111MODULE=on mockery -name '.*' -dir=engine/consensus -case=underscore -output="./engine/consensus/mock" -outpkg="mock"
	GO111MODULE=on mockery -name '.*' -dir=fvm -case=underscore -output="./fvm/mock" -outpkg="mock"
	GO111MODULE=on mockery -name '.*' -dir=fvm/state -case=underscore -output="./fvm/mock/state" -outpkg="mock"
	GO111MODULE=on mockery -name '.*' -dir=ledger -case=underscore -output="./ledger/mock" -outpkg="mock"
	GO111MODULE=on mockery -name '.*' -dir=network/p2p -case=underscore -output="./network/mocknetwork" -outpkg="mocknetwork"
	GO111MODULE=on mockery -name 'SubscriptionManager' -dir=network/ -case=underscore -output="./network/mocknetwork" -outpkg="mocknetwork"
	GO111MODULE=on mockery -name 'Vertex' -dir="./module/forest" -case=underscore -output="./module/forest/mock" -outpkg="mock"
	GO111MODULE=on mockery -name '.*' -dir="./consensus/hotstuff" -case=underscore -output="./consensus/hotstuff/mocks" -outpkg="mocks"
	GO111MODULE=on mockery -name '.*' -dir="./engine/access/wrapper" -case=underscore -output="./engine/access/mock" -outpkg="mock"
	GO111MODULE=on mockery -name 'ConnectionFactory' -dir="./engine/access/rpc/backend" -case=underscore -output="./engine/access/rpc/backend/mock" -outpkg="mock"
	GO111MODULE=on mockery -name 'IngestRPC' -dir="./engine/execution/ingestion" -case=underscore -tags relic -output="./engine/execution/ingestion/mock" -outpkg="mock"
	GO111MODULE=on mockery -name '.*' -dir=model/fingerprint -case=underscore -output="./model/fingerprint/mock" -outpkg="mock"
	GO111MODULE=on mockery -name 'ExecForkActor' --structname 'ExecForkActorMock' -dir=module/mempool/consensus/mock/ -case=underscore -output="./module/mempool/consensus/mock/" -outpkg="mock"
	GO111MODULE=on mockery -name '.*' -dir=engine/verification/fetcher/ -case=underscore -output="./engine/verification/fetcher/mock" -outpkg="mockfetcher"




# this ensures there is no unused dependency being added by accident
.PHONY: tidy
tidy: crypto/relic/check
	go mod tidy
	cd integration; go mod tidy
	cd crypto; go mod tidy
	cd cmd/testclient; go mod tidy
	git diff --exit-code

.PHONY: lint
lint:
	# GO111MODULE=on revive -config revive.toml -exclude storage/ledger/trie ./...
	golangci-lint run -v --build-tags relic ./...

.PHONY: fix-lint
fix-lint:
	# GO111MODULE=on revive -config revive.toml -exclude storage/ledger/trie ./...
	golangci-lint run -v --build-tags relic --fix ./...

# Runs unit tests, SKIP FOR NOW linter, coverage
.PHONY: ci
ci: install-tools tidy test # lint coverage

# Runs integration tests
.PHONY: ci-integration
ci-integration: crypto/relic/build
	$(MAKE) -C integration ci-integration-test

# Runs benchmark tests
# NOTE: we do not need `docker-build-flow` as this is run as a separate step
# on Teamcity
.PHONY: ci-benchmark
ci-benchmark: install-tools
	$(MAKE) -C integration ci-benchmark

# Runs unit tests, test coverage, lint in Docker (for mac)
.PHONY: docker-ci
docker-ci:
	docker run --env COVER=$(COVER) --env JSON_OUTPUT=$(JSON_OUTPUT) \
		-v /run/host-services/ssh-auth.sock:/run/host-services/ssh-auth.sock -e SSH_AUTH_SOCK="/run/host-services/ssh-auth.sock" \
		-v "$(CURDIR)":/go/flow -v "/tmp/.cache":"/root/.cache" -v "/tmp/pkg":"/go/pkg" \
		-w "/go/flow" "$(CONTAINER_REGISTRY)/golang-cmake:v0.0.7" \
		make ci

# This command is should only be used by Team City (for linux)
# Includes a TeamCity specific git fix, ref:https://github.com/akkadotnet/akka.net/issues/2834#issuecomment-494795604
.PHONY: docker-ci-team-city
docker-ci-team-city:
	docker run --env COVER=$(COVER) --env JSON_OUTPUT=$(JSON_OUTPUT) \
		-v ${SSH_AUTH_SOCK}:/tmp/ssh_auth_sock -e SSH_AUTH_SOCK="/tmp/ssh_auth_sock" \
		-v "$(CURDIR)":/go/flow -v "/tmp/.cache":"/root/.cache" -v "/tmp/pkg":"/go/pkg" \
		-v /opt/teamcity/buildAgent/system/git:/opt/teamcity/buildAgent/system/git \
		-w "/go/flow" "$(CONTAINER_REGISTRY)/golang-cmake:v0.0.7" \
		make ci

# Runs integration tests in Docker  (for mac)
.PHONY: docker-ci-integration
docker-ci-integration:
	rm -rf crypto/relic
	docker run \
		--env DOCKER_API_VERSION='1.39' \
		--network host \
		-v "$(CURDIR)":/go/flow -v "/tmp/.cache":"/root/.cache" -v "/tmp/pkg":"/go/pkg" \
		-v /tmp:/tmp \
		-v /var/run/docker.sock:/var/run/docker.sock \
		-v /run/host-services/ssh-auth.sock:/run/host-services/ssh-auth.sock -e SSH_AUTH_SOCK="/run/host-services/ssh-auth.sock" \
		-w "/go/flow" "$(CONTAINER_REGISTRY)/golang-cmake:v0.0.7" \
		make ci-integration

# This command is should only be used by Team City (for linux)
# Includes a TeamCity specific git fix, ref:https://github.com/akkadotnet/akka.net/issues/2834#issuecomment-494795604
.PHONY: docker-ci-integration-team-city
docker-ci-integration-team-city:
	docker run \
		--env DOCKER_API_VERSION='1.39' \
		--network host \
		-v ${SSH_AUTH_SOCK}:/tmp/ssh_auth_sock -e SSH_AUTH_SOCK="/tmp/ssh_auth_sock" \
		-v /tmp:/tmp \
		-v /var/run/docker.sock:/var/run/docker.sock \
		-v "$(CURDIR)":/go/flow -v "/tmp/.cache":"/root/.cache" -v "/tmp/pkg":"/go/pkg" \
		-v /opt/teamcity/buildAgent/system/git:/opt/teamcity/buildAgent/system/git \
		-w "/go/flow" "$(CONTAINER_REGISTRY)/golang-cmake:v0.0.7" \
		make ci-integration

# This command is should only be used by Team City (for linux)
# Includes a TeamCity specific git fix, ref:https://github.com/akkadotnet/akka.net/issues/2834#issuecomment-494795604
.PHONY: docker-ci-benchmark-team-city
docker-ci-benchmark-team-city:
	docker run \
		--env DOCKER_API_VERSION='1.39' \
		--network host \
		-v ${SSH_AUTH_SOCK}:/tmp/ssh_auth_sock -e SSH_AUTH_SOCK="/tmp/ssh_auth_sock" \
		-v /tmp:/tmp \
		-v /var/run/docker.sock:/var/run/docker.sock \
		-v "$(CURDIR)":/go/flow -v "/tmp/.cache":"/root/.cache" -v "/tmp/pkg":"/go/pkg" \
		-v /opt/teamcity/buildAgent/system/git:/opt/teamcity/buildAgent/system/git \
		-w "/go/flow" "$(CONTAINER_REGISTRY)/golang-cmake:v0.0.7" \
		make ci-benchmark
	cat /tmp/tx_per_second_test_teamcity.txt

.PHONY: docker-build-collection
docker-build-collection:
	docker build -f cmd/Dockerfile  --build-arg TARGET=collection --build-arg COMMIT=$(COMMIT)  --build-arg VERSION=$(IMAGE_TAG) --target production \
		-t "$(CONTAINER_REGISTRY)/collection:latest" -t "$(CONTAINER_REGISTRY)/collection:$(SHORT_COMMIT)" -t "$(CONTAINER_REGISTRY)/collection:$(IMAGE_TAG)" .

.PHONY: docker-build-collection-debug
docker-build-collection-debug:
	docker build -f cmd/Dockerfile  --build-arg TARGET=collection --build-arg COMMIT=$(COMMIT)  --build-arg VERSION=$(IMAGE_TAG) --target debug \
		-t "$(CONTAINER_REGISTRY)/collection-debug:latest" -t "$(CONTAINER_REGISTRY)/collection-debug:$(SHORT_COMMIT)" -t "$(CONTAINER_REGISTRY)/collection-debug:$(IMAGE_TAG)" .

.PHONY: docker-build-consensus
docker-build-consensus:
	docker build -f cmd/Dockerfile  --build-arg TARGET=consensus --build-arg COMMIT=$(COMMIT)  --build-arg VERSION=$(IMAGE_TAG) --target production \
		-t "$(CONTAINER_REGISTRY)/consensus:latest" -t "$(CONTAINER_REGISTRY)/consensus:$(SHORT_COMMIT)" -t "$(CONTAINER_REGISTRY)/consensus:$(IMAGE_TAG)" .

.PHONY: docker-build-consensus-debug
docker-build-consensus-debug:
	docker build -f cmd/Dockerfile  --build-arg TARGET=consensus --build-arg COMMIT=$(COMMIT)  --build-arg VERSION=$(IMAGE_TAG) --target debug \
		-t "$(CONTAINER_REGISTRY)/consensus-debug:latest" -t "$(CONTAINER_REGISTRY)/consensus-debug:$(SHORT_COMMIT)" -t "$(CONTAINER_REGISTRY)/consensus-debug:$(IMAGE_TAG)" .

.PHONY: docker-build-execution
docker-build-execution:
	docker build -f cmd/Dockerfile  --build-arg TARGET=execution --build-arg COMMIT=$(COMMIT)  --build-arg VERSION=$(IMAGE_TAG) --target production \
		-t "$(CONTAINER_REGISTRY)/execution:latest" -t "$(CONTAINER_REGISTRY)/execution:$(SHORT_COMMIT)" -t "$(CONTAINER_REGISTRY)/execution:$(IMAGE_TAG)" .

.PHONY: docker-build-execution-debug
docker-build-execution-debug:
	docker build -f cmd/Dockerfile  --build-arg TARGET=execution --build-arg COMMIT=$(COMMIT)  --build-arg VERSION=$(IMAGE_TAG) --target debug \
		-t "$(CONTAINER_REGISTRY)/execution-debug:latest" -t "$(CONTAINER_REGISTRY)/execution-debug:$(SHORT_COMMIT)" -t "$(CONTAINER_REGISTRY)/execution-debug:$(IMAGE_TAG)" .

.PHONY: docker-build-verification
docker-build-verification:
	docker build -f cmd/Dockerfile  --build-arg TARGET=verification --build-arg COMMIT=$(COMMIT)  --build-arg VERSION=$(IMAGE_TAG) --target production \
		-t "$(CONTAINER_REGISTRY)/verification:latest" -t "$(CONTAINER_REGISTRY)/verification:$(SHORT_COMMIT)" -t "$(CONTAINER_REGISTRY)/verification:$(IMAGE_TAG)" .

.PHONY: docker-build-verification-debug
docker-build-verification-debug:
	docker build -f cmd/Dockerfile  --build-arg TARGET=verification --build-arg COMMIT=$(COMMIT)  --build-arg VERSION=$(IMAGE_TAG) --target debug \
		-t "$(CONTAINER_REGISTRY)/verification-debug:latest" -t "$(CONTAINER_REGISTRY)/verification-debug:$(SHORT_COMMIT)" -t "$(CONTAINER_REGISTRY)/verification-debug:$(IMAGE_TAG)" .

.PHONY: docker-build-access
docker-build-access:
	docker build -f cmd/Dockerfile  --build-arg TARGET=access --build-arg COMMIT=$(COMMIT)  --build-arg VERSION=$(IMAGE_TAG) --target production \
		-t "$(CONTAINER_REGISTRY)/access:latest" -t "$(CONTAINER_REGISTRY)/access:$(SHORT_COMMIT)" -t "$(CONTAINER_REGISTRY)/access:$(IMAGE_TAG)" .

.PHONY: docker-build-access-debug
docker-build-access-debug:
	docker build -f cmd/Dockerfile  --build-arg TARGET=access  --build-arg COMMIT=$(COMMIT) --build-arg VERSION=$(IMAGE_TAG) --target debug \
		-t "$(CONTAINER_REGISTRY)/access-debug:latest" -t "$(CONTAINER_REGISTRY)/access-debug:$(SHORT_COMMIT)" -t "$(CONTAINER_REGISTRY)/access-debug:$(IMAGE_TAG)" .

.PHONY: docker-build-ghost
docker-build-ghost:
	docker build -f cmd/Dockerfile  --build-arg TARGET=ghost --build-arg COMMIT=$(COMMIT)  --build-arg VERSION=$(IMAGE_TAG) --target production \
		-t "$(CONTAINER_REGISTRY)/ghost:latest" -t "$(CONTAINER_REGISTRY)/ghost:$(SHORT_COMMIT)" -t "$(CONTAINER_REGISTRY)/ghost:$(IMAGE_TAG)" .

.PHONY: docker-build-ghost-debug
docker-build-ghost-debug:
	docker build -f cmd/Dockerfile  --build-arg TARGET=ghost --build-arg COMMIT=$(COMMIT)  --build-arg VERSION=$(IMAGE_TAG) --target debug \
		-t "$(CONTAINER_REGISTRY)/ghost-debug:latest" -t "$(CONTAINER_REGISTRY)/ghost-debug:$(SHORT_COMMIT)" -t "$(CONTAINER_REGISTRY)/ghost-debug:$(IMAGE_TAG)" .

PHONY: docker-build-bootstrap
docker-build-bootstrap:
	docker build -f cmd/Dockerfile  --build-arg TARGET=bootstrap --target production \
		-t "$(CONTAINER_REGISTRY)/bootstrap:latest" -t "$(CONTAINER_REGISTRY)/bootstrap:$(SHORT_COMMIT)" -t "$(CONTAINER_REGISTRY)/bootstrap:$(IMAGE_TAG)" .

PHONY: tool-bootstrap
tool-bootstrap: docker-build-bootstrap
	docker container create --name bootstrap $(CONTAINER_REGISTRY)/bootstrap:latest;docker container cp bootstrap:/bin/app ./bootstrap;docker container rm bootstrap

.PHONY: docker-build-bootstrap-transit
docker-build-bootstrap-transit:
	docker build -f cmd/Dockerfile  --build-arg TARGET=bootstrap/transit --build-arg COMMIT=$(COMMIT)  --build-arg VERSION=$(VERSION) --no-cache \
	    --target production-transit-nocgo  \
		-t "$(CONTAINER_REGISTRY)/bootstrap-transit:latest" -t "$(CONTAINER_REGISTRY)/bootstrap-transit:$(SHORT_COMMIT)" -t "$(CONTAINER_REGISTRY)/bootstrap-transit:$(IMAGE_TAG)" .

.PHONY: docker-build-loader
docker-build-loader:
	docker build -f ./integration/loader/Dockerfile  --build-arg TARGET=loader --target production \
		-t "$(CONTAINER_REGISTRY)/loader:latest" -t "$(CONTAINER_REGISTRY)/loader:$(SHORT_COMMIT)" -t "$(CONTAINER_REGISTRY)/loader:$(IMAGE_TAG)" .

.PHONY: docker-build-flow
docker-build-flow: docker-build-collection docker-build-consensus docker-build-execution docker-build-verification docker-build-access docker-build-ghost

.PHONY: docker-build-benchnet
docker-build-benchnet: docker-build-flow docker-build-loader

.PHONY: docker-push-collection
docker-push-collection:
	docker push "$(CONTAINER_REGISTRY)/collection:latest"
	docker push "$(CONTAINER_REGISTRY)/collection:$(SHORT_COMMIT)"
	docker push "$(CONTAINER_REGISTRY)/collection:$(IMAGE_TAG)"

.PHONY: docker-push-consensus
docker-push-consensus:
	docker push "$(CONTAINER_REGISTRY)/consensus:latest"
	docker push "$(CONTAINER_REGISTRY)/consensus:$(SHORT_COMMIT)"
	docker push "$(CONTAINER_REGISTRY)/consensus:$(IMAGE_TAG)"

.PHONY: docker-push-execution
docker-push-execution:
	docker push "$(CONTAINER_REGISTRY)/execution:latest"
	docker push "$(CONTAINER_REGISTRY)/execution:$(SHORT_COMMIT)"
	docker push "$(CONTAINER_REGISTRY)/execution:$(IMAGE_TAG)"

.PHONY: docker-push-verification
docker-push-verification:
	docker push "$(CONTAINER_REGISTRY)/verification:latest"
	docker push "$(CONTAINER_REGISTRY)/verification:$(SHORT_COMMIT)"
	docker push "$(CONTAINER_REGISTRY)/verification:$(IMAGE_TAG)"

.PHONY: docker-push-access
docker-push-access:
	docker push "$(CONTAINER_REGISTRY)/access:latest"
	docker push "$(CONTAINER_REGISTRY)/access:$(SHORT_COMMIT)"
	docker push "$(CONTAINER_REGISTRY)/access:$(IMAGE_TAG)"

.PHONY: docker-push-ghost
docker-push-ghost:
	docker push "$(CONTAINER_REGISTRY)/ghost:latest"
	docker push "$(CONTAINER_REGISTRY)/ghost:$(SHORT_COMMIT)"
	docker push "$(CONTAINER_REGISTRY)/ghost:$(IMAGE_TAG)"

.PHONY: docker-push-loader
docker-push-loader:
	docker push "$(CONTAINER_REGISTRY)/loader:latest"
	docker push "$(CONTAINER_REGISTRY)/loader:$(SHORT_COMMIT)"
	docker push "$(CONTAINER_REGISTRY)/loader:$(IMAGE_TAG)"

.PHONY: docker-push-flow
docker-push-flow: docker-push-collection docker-push-consensus docker-push-execution docker-push-verification docker-push-access

.PHONY: docker-push-benchnet
docker-push-benchnet: docker-push-flow docker-push-loader

.PHONY: docker-run-collection
docker-run-collection:
	docker run -p 8080:8080 -p 3569:3569 "$(CONTAINER_REGISTRY)/collection:latest" --nodeid 1234567890123456789012345678901234567890123456789012345678901234 --entries collection-1234567890123456789012345678901234567890123456789012345678901234@localhost:3569=1000

.PHONY: docker-run-consensus
docker-run-consensus:
	docker run -p 8080:8080 -p 3569:3569 "$(CONTAINER_REGISTRY)/consensus:latest" --nodeid 1234567890123456789012345678901234567890123456789012345678901234 --entries consensus-1234567890123456789012345678901234567890123456789012345678901234@localhost:3569=1000

.PHONY: docker-run-execution
docker-run-execution:
	docker run -p 8080:8080 -p 3569:3569 "$(CONTAINER_REGISTRY)/execution:latest" --nodeid 1234567890123456789012345678901234567890123456789012345678901234 --entries execution-1234567890123456789012345678901234567890123456789012345678901234@localhost:3569=1000

.PHONY: docker-run-verification
docker-run-verification:
	docker run -p 8080:8080 -p 3569:3569 "$(CONTAINER_REGISTRY)/verification:latest" --nodeid 1234567890123456789012345678901234567890123456789012345678901234 --entries verification-1234567890123456789012345678901234567890123456789012345678901234@localhost:3569=1000

.PHONY: docker-run-access
docker-run-access:
	docker run -p 9000:9000 -p 3569:3569 -p 8080:8080  -p 8000:8000 "$(CONTAINER_REGISTRY)/access:latest" --nodeid 1234567890123456789012345678901234567890123456789012345678901234 --entries access-1234567890123456789012345678901234567890123456789012345678901234@localhost:3569=1000

.PHONY: docker-run-ghost
docker-run-ghost:
	docker run -p 9000:9000 -p 3569:3569 "$(CONTAINER_REGISTRY)/ghost:latest" --nodeid 1234567890123456789012345678901234567890123456789012345678901234 --entries ghost-1234567890123456789012345678901234567890123456789012345678901234@localhost:3569=1000

PHONY: docker-all-tools
docker-all-tools: tool-util tool-remove-execution-fork

PHONY: docker-build-util
docker-build-util:
	docker build -f cmd/Dockerfile --ssh default --build-arg TARGET=util --target production \
		-t "$(CONTAINER_REGISTRY)/util:latest" -t "$(CONTAINER_REGISTRY)/util:$(SHORT_COMMIT)" -t "$(CONTAINER_REGISTRY)/util:$(IMAGE_TAG)" .

PHONY: tool-util
tool-util: docker-build-util
	docker container create --name util $(CONTAINER_REGISTRY)/util:latest;docker container cp util:/bin/app ./util;docker container rm util

PHONY: docker-build-remove-execution-fork
docker-build-remove-execution-fork:
	docker build -f cmd/Dockerfile --ssh default --build-arg TARGET=util/cmd/remove-execution-fork --target production \
		-t "$(CONTAINER_REGISTRY)/remove-execution-fork:latest" -t "$(CONTAINER_REGISTRY)/remove-execution-fork:$(SHORT_COMMIT)" -t "$(CONTAINER_REGISTRY)/remove-execution-fork:$(IMAGE_TAG)" .

PHONY: tool-remove-execution-fork
tool-remove-execution-fork: docker-build-remove-execution-fork
	docker container create --name remove-execution-fork $(CONTAINER_REGISTRY)/remove-execution-fork:latest;docker container cp remove-execution-fork:/bin/app ./remove-execution-fork;docker container rm remove-execution-fork

# Check if the go version is 1.13 or higher. flow-go only supports go 1.13 and up.
.PHONY: check-go-version
check-go-version:
	go version | grep '1.1[3-6]'

#----------------------------------------------------------------------
# CD COMMANDS
#----------------------------------------------------------------------

.PHONY: deploy-staging
deploy-staging: update-deployment-image-name-staging apply-staging-files monitor-rollout

# Staging YAMLs must have 'staging' in their name.
.PHONY: apply-staging-files
apply-staging-files:
	kconfig=$$(uuidgen); \
	echo "$$KUBECONFIG_STAGING" > $$kconfig; \
	files=$$(find ${K8S_YAMLS_LOCATION_STAGING} -type f \( -name "*.yml" -or -name "*.yaml" \)); \
	echo "$$files" | xargs -I {} kubectl --kubeconfig=$$kconfig apply -f {}

# Deployment YAMLs must have 'deployment' in their name.
.PHONY: update-deployment-image-name-staging
update-deployment-image-name-staging: CONTAINER=flow-test-net
update-deployment-image-name-staging:
	@files=$$(find ${K8S_YAMLS_LOCATION_STAGING} -type f \( -name "*.yml" -or -name "*.yaml" \) | grep deployment); \
	for file in $$files; do \
		patched=`openssl rand -hex 8`; \
		node=`echo "$$file" | grep -oP 'flow-\K\w+(?=-node-deployment.yml)'`; \
		kubectl patch -f $$file -p '{"spec":{"template":{"spec":{"containers":[{"name":"${CONTAINER}","image":"$(CONTAINER_REGISTRY)/'"$$node"':${IMAGE_TAG}"}]}}}}`' --local -o yaml > $$patched; \
		mv -f $$patched $$file; \
	done

.PHONY: monitor-rollout
monitor-rollout:
	kconfig=$$(uuidgen); \
	echo "$$KUBECONFIG_STAGING" > $$kconfig; \
	kubectl --kubeconfig=$$kconfig rollout status statefulsets.apps flow-collection-node-v1; \
	kubectl --kubeconfig=$$kconfig rollout status statefulsets.apps flow-consensus-node-v1; \
	kubectl --kubeconfig=$$kconfig rollout status statefulsets.apps flow-execution-node-v1; \
	kubectl --kubeconfig=$$kconfig rollout status statefulsets.apps flow-verification-node-v1<|MERGE_RESOLUTION|>--- conflicted
+++ resolved
@@ -29,36 +29,21 @@
 export CONTAINER_REGISTRY := gcr.io/flow-container-registry
 export DOCKER_BUILDKIT := 1
 
-<<<<<<< HEAD
 .PHONY: crypto/relic/build
 crypto/relic/build:
 	cd ./crypto &&	go generate
-=======
+
 # relic versions in script and submodule
-export LOCAL_VERSION := $(shell git submodule status | egrep '\s[0-9a-f]' | cut -c 2-9)
-export SCRIPT_VERSION := $(shell egrep 'relic_version="[0-9a-f]{8}"' ./crypto/build_dependency.sh| cut -c 16-23)
-
-.PHONY: crypto/relic
-crypto/relic:
-	rm -rf crypto/relic
-	git submodule update --init --recursive
-
-.PHONY: crypto/relic/build
-crypto/relic/build: crypto/relic
-	./crypto/relic_build.sh
+export LOCAL_VERSION := $(shell (cd ./crypto/relic/ && git rev-parse HEAD))
+export SCRIPT_VERSION := $(shell egrep 'relic_version="[0-9a-f]' ./crypto/build_dependency.sh| cut -c 16-55)
 
 .PHONY: crypto/relic/check
 crypto/relic/check:
 ifeq ($(SCRIPT_VERSION), $(LOCAL_VERSION))
-	@echo "Relic submodule version matches script, good!"
+	@echo "local relic version matches the version required by the crypto package"
 else
-	$(error Mismatch between relic submodule commit and the version in ./crypto/build_dependency.sh)
+	$(error local relic version doesn't match the version required by the crypto package)
 endif
-
-
-crypto/relic/update:
-	git submodule update --recursive
->>>>>>> e233e1ea
 
 cmd/collection/collection:
 	go build -o cmd/collection/collection cmd/collection/main.go
