--- conflicted
+++ resolved
@@ -31,16 +31,6 @@
 
 // GenericNode implements a generic in-process node for tests.
 type GenericNode struct {
-<<<<<<< HEAD
-	Log     zerolog.Logger
-	Metrics module.Metrics
-	Tracer  module.Tracer
-	DB      *badger.DB
-	State   protocol.State
-	Me      module.Local
-	Net     *stub.Network
-	DBDir   string
-=======
 	Log        zerolog.Logger
 	Metrics    module.Metrics
 	Tracer     module.Tracer
@@ -55,7 +45,6 @@
 	Me         module.Local
 	Net        *stub.Network
 	DBDir      string
->>>>>>> 7c9ac7c3
 }
 
 func (g *GenericNode) Done() {
