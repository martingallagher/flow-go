--- conflicted
+++ resolved
@@ -220,11 +220,11 @@
 
 	requireApprovals := true
 
-<<<<<<< HEAD
 	matchingEngine, err := matching.New(
 		node.Log,
 		node.Metrics,
 		node.Tracer,
+		node.Metrics,
 		node.Metrics,
 		node.Net,
 		node.State,
@@ -239,9 +239,6 @@
 		seals,
 		assigner,
 		requireApprovals)
-=======
-	matchingEngine, err := matching.New(node.Log, node.Metrics, node.Tracer, node.Metrics, node.Metrics, node.Net, node.State, node.Me, requesterEng, sealedResultsDB, node.Headers, node.Index, results, approvals, seals, assigner, requireApprovals)
->>>>>>> 6fae059a
 	require.Nil(t, err)
 
 	return testmock.ConsensusNode{
