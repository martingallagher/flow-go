--- conflicted
+++ resolved
@@ -786,16 +786,13 @@
 	// mine keeps the list of chunks assigned to this node
 	mine := make(flow.ChunkList, 0, len(chunkIndices))
 	for _, index := range chunkIndices {
-<<<<<<< HEAD
-		chunk := res.Chunks.ByIndex(index)
+		chunk, ok := res.Chunks.ByIndex(index)
+		if !ok {
+			return nil, fmt.Errorf("chunk out of range requested: %v", index)
+		}
 		// discard the chunk if it has been already ingested
 		if e.ingestedChunkIDs.Has(chunk.ID()) {
 			continue
-=======
-		chunk, ok := res.Chunks.ByIndex(index)
-		if !ok {
-			return nil, fmt.Errorf("chunk out of range requested: %v", index)
->>>>>>> ebd3d35a
 		}
 		mine = append(mine, chunk)
 	}
