--- conflicted
+++ resolved
@@ -41,10 +41,7 @@
 
 func (b *CompleteBlock) IsComplete() bool {
 	for _, collection := range b.Block.Guarantees {
-<<<<<<< HEAD
-=======
 
->>>>>>> 567e4614
 		completeCollection, ok := b.CompleteCollections[collection.ID()]
 		if ok && completeCollection.Transactions != nil {
 			continue
