package ingestion

import (
	"context"
	"encoding/hex"
	"errors"
	"fmt"
	"strings"
	"time"

	"github.com/rs/zerolog"
	"github.com/rs/zerolog/log"

	"github.com/onflow/flow-go/crypto"
	"github.com/onflow/flow-go/crypto/hash"
	"github.com/onflow/flow-go/engine"
	"github.com/onflow/flow-go/engine/execution"
	"github.com/onflow/flow-go/engine/execution/computation"
	"github.com/onflow/flow-go/engine/execution/provider"
	"github.com/onflow/flow-go/engine/execution/state"
	"github.com/onflow/flow-go/engine/execution/state/delta"
	"github.com/onflow/flow-go/engine/execution/utils"
	"github.com/onflow/flow-go/model/convert"
	"github.com/onflow/flow-go/model/flow"
	"github.com/onflow/flow-go/model/flow/filter"
	"github.com/onflow/flow-go/module"
	"github.com/onflow/flow-go/module/mempool"
	"github.com/onflow/flow-go/module/mempool/entity"
	"github.com/onflow/flow-go/module/mempool/queue"
	"github.com/onflow/flow-go/module/mempool/stdmap"
	"github.com/onflow/flow-go/module/trace"
	"github.com/onflow/flow-go/network"
	"github.com/onflow/flow-go/state/protocol"
	psEvents "github.com/onflow/flow-go/state/protocol/events"
	"github.com/onflow/flow-go/storage"
	"github.com/onflow/flow-go/utils/logging"
)

// An Engine receives and saves incoming blocks.
type Engine struct {
	psEvents.Noop // satisfy protocol events consumer interface

	unit               *engine.Unit
	log                zerolog.Logger
	me                 module.Local
	request            module.Requester // used to request collections
	state              protocol.State
	receiptHasher      hash.Hasher // used as hasher to sign the execution receipt
	blocks             storage.Blocks
	collections        storage.Collections
	events             storage.Events
	serviceEvents      storage.ServiceEvents
	transactionResults storage.TransactionResults
	computationManager computation.ComputationManager
	providerEngine     provider.ProviderEngine
	mempool            *Mempool
	execState          state.ExecutionState
	metrics            module.ExecutionMetrics
	tracer             module.Tracer
	extensiveLogging   bool
	spockHasher        hash.Hasher
	syncThreshold      int                 // the threshold for how many sealed unexecuted blocks to trigger state syncing.
	syncFilter         flow.IdentityFilter // specify the filter to sync state from
	syncConduit        network.Conduit     // sending state syncing requests
	syncDeltas         mempool.Deltas      // storing the synced state deltas
	syncFast           bool                // sync fast allows execution node to skip fetching collection during state syncing, and rely on state syncing to catch up
	checkStakedAtBlock func(blockID flow.Identifier) (bool, error)
}

func New(
	logger zerolog.Logger,
	net module.Network,
	me module.Local,
	request module.Requester,
	state protocol.State,
	blocks storage.Blocks,
	collections storage.Collections,
	events storage.Events,
	serviceEvents storage.ServiceEvents,
	transactionResults storage.TransactionResults,
	executionEngine computation.ComputationManager,
	providerEngine provider.ProviderEngine,
	execState state.ExecutionState,
	metrics module.ExecutionMetrics,
	tracer module.Tracer,
	extLog bool,
	syncFilter flow.IdentityFilter,
	syncDeltas mempool.Deltas,
	syncThreshold int,
	syncFast bool,
	checkStakedAtBlock func(blockID flow.Identifier) (bool, error),
) (*Engine, error) {
	log := logger.With().Str("engine", "ingestion").Logger()

	mempool := newMempool()

	eng := Engine{
		unit:               engine.NewUnit(),
		log:                log,
		me:                 me,
		request:            request,
		state:              state,
		receiptHasher:      utils.NewExecutionReceiptHasher(),
		spockHasher:        utils.NewSPOCKHasher(),
		blocks:             blocks,
		collections:        collections,
		events:             events,
		serviceEvents:      serviceEvents,
		transactionResults: transactionResults,
		computationManager: executionEngine,
		providerEngine:     providerEngine,
		mempool:            mempool,
		execState:          execState,
		metrics:            metrics,
		tracer:             tracer,
		extensiveLogging:   extLog,
		syncFilter:         syncFilter,
		syncThreshold:      syncThreshold,
		syncDeltas:         syncDeltas,
		syncFast:           syncFast,
		checkStakedAtBlock: checkStakedAtBlock,
	}

	// move to state syncing engine
	syncConduit, err := net.Register(engine.SyncExecution, &eng)
	if err != nil {
		return nil, fmt.Errorf("could not register execution blockSync engine: %w", err)
	}

	eng.syncConduit = syncConduit

	return &eng, nil
}

// Ready returns a channel that will close when the engine has
// successfully started.
func (e *Engine) Ready() <-chan struct{} {
	err := e.reloadUnexecutedBlocks()
	if err != nil {
		e.log.Fatal().Err(err).Msg("failed to load all unexecuted blocks")
	}

	return e.unit.Ready()
}

// Done returns a channel that will close when the engine has
// successfully stopped.
func (e *Engine) Done() <-chan struct{} {
	return e.unit.Done()
}

// SubmitLocal submits an event originating on the local node.
func (e *Engine) SubmitLocal(event interface{}) {
	e.Submit(e.me.NodeID(), event)
}

// Submit submits the given event from the node with the given origin ID
// for processing in a non-blocking manner. It returns instantly and logs
// a potential processing error internally when done.
func (e *Engine) Submit(originID flow.Identifier, event interface{}) {
	e.unit.Launch(func() {
		err := e.process(originID, event)
		if err != nil {
			engine.LogError(e.log, err)
		}
	})
}

// ProcessLocal processes an event originating on the local node.
func (e *Engine) ProcessLocal(event interface{}) error {
	return fmt.Errorf("ingestion error does not process local events")
}

func (e *Engine) Process(originID flow.Identifier, event interface{}) error {
	return e.unit.Do(func() error {
		return e.process(originID, event)
	})
}

func (e *Engine) process(originID flow.Identifier, event interface{}) error {
	return nil
}

func (e *Engine) finalizedUnexecutedBlocks(finalized protocol.Snapshot) ([]flow.Identifier, error) {
	// get finalized height
	final, err := finalized.Head()
	if err != nil {
		return nil, fmt.Errorf("could not get finalized block: %w", err)
	}

	// find the first unexecuted and finalized block
	// We iterate from the last finalized, check if it has been executed,
	// if not, keep going to the lower height, until we find an executed
	// block, and then the next height is the first unexecuted.
	// If there is only one finalized, and it's executed (i.e. root block),
	// then the firstUnexecuted is a unfinalized block, which is ok,
	// because the next loop will ensure it only iterates through finalized
	// blocks.
	lastExecuted := final.Height

	rootBlock, err := e.state.Params().Root()
	if err != nil {
		return nil, fmt.Errorf("failed to retrieve root block: %w", err)
	}

	for ; lastExecuted > rootBlock.Height; lastExecuted-- {
		header, err := e.state.AtHeight(lastExecuted).Head()
		if err != nil {
			return nil, fmt.Errorf("could not get header at height: %v, %w", lastExecuted, err)
		}

		executed, err := state.IsBlockExecuted(e.unit.Ctx(), e.execState, header.ID())
		if err != nil {
			return nil, fmt.Errorf("could not check whether block is executed: %w", err)
		}

		if executed {
			break
		}
	}

	firstUnexecuted := lastExecuted + 1

	e.log.Info().Msgf("last finalized and executed height: %v", lastExecuted)

	unexecuted := make([]flow.Identifier, 0)

	// starting from the first unexecuted block, go through each unexecuted and finalized block
	// reload its block to execution queues
	for height := firstUnexecuted; height <= final.Height; height++ {
		header, err := e.state.AtHeight(height).Head()
		if err != nil {
			return nil, fmt.Errorf("could not get header at height: %v, %w", height, err)
		}

		unexecuted = append(unexecuted, header.ID())
	}

	return unexecuted, nil
}

func (e *Engine) pendingUnexecutedBlocks(finalized protocol.Snapshot) ([]flow.Identifier, error) {
	pendings, err := finalized.Pending()
	if err != nil {
		return nil, fmt.Errorf("could not get pending blocks: %w", err)
	}

	unexecuted := make([]flow.Identifier, 0)

	for _, pending := range pendings {
		executed, err := state.IsBlockExecuted(e.unit.Ctx(), e.execState, pending)
		if err != nil {
			return nil, fmt.Errorf("could not check block executed or not: %w", err)
		}

		if !executed {
			unexecuted = append(unexecuted, pending)
		}
	}

	return unexecuted, nil
}

func (e *Engine) unexecutedBlocks() (finalized []flow.Identifier, pending []flow.Identifier, err error) {
	// pin the snapshot so that finalizedUnexecutedBlocks and pendingUnexecutedBlocks are based
	// on the same snapshot.
	snapshot := e.state.Final()

	finalized, err = e.finalizedUnexecutedBlocks(snapshot)
	if err != nil {
		return nil, nil, fmt.Errorf("could not read finalized unexecuted blocks")
	}

	pending, err = e.pendingUnexecutedBlocks(snapshot)
	if err != nil {
		return nil, nil, fmt.Errorf("could not read pending unexecuted blocks")
	}

	return finalized, pending, nil
}

// on nodes startup, we need to load all the unexecuted blocks to the execution queues.
// blocks have to be loaded in the way that the parent has been loaded before loading its children
func (e *Engine) reloadUnexecutedBlocks() error {
	// it's possible the BlockProcessable is called during the reloading, as the follower engine
	// will receive blocks before ingestion engine is ready.
	// The problem with that is, since the reloading hasn't finished yet, enqueuing the new block from
	// the BlockProcessable callback will fail, because its parent block might have not been reloaded
	// to the queues yet.
	// So one solution here is to lock the execution queues during reloading, so that if BlockProcessable
	// is called before reloading is finished, it will be blocked, which will avoid that edge case.
	return e.mempool.Run(func(
		blockByCollection *stdmap.BlockByCollectionBackdata,
		executionQueues *stdmap.QueuesBackdata) error {

		// saving an executed block is currently not transactional, so it's possible
		// the block is marked as executed but the receipt might not be saved during a crash.
		// in order to mitigate this problem, we always re-execute the last executed and finalized
		// block.
		// there is an exception, if the last executed block is a root block, then don't execute it,
		// because the root has already been executed during bootstrapping phase. And re-executing
		// a root block will fail, because the root block doesn't have a parent block, and could not
		// get the result of it.
		// TODO: remove this, when saving a executed block is transactional
		lastExecutedHeight, lastExecutedID, err := e.execState.GetHighestExecutedBlockID(e.unit.Ctx())
		if err != nil {
			return fmt.Errorf("could not get last executed: %w", err)
		}

		last, err := e.state.AtBlockID(lastExecutedID).Head()
		if err != nil {
			return fmt.Errorf("could not get last executed final by ID: %w", err)
		}

		// don't reload root block
		rootBlock, err := e.state.Params().Root()
		if err != nil {
			return fmt.Errorf("failed to retrieve root block: %w", err)
		}

		isRoot := rootBlock.ID() == last.ID()
		if !isRoot {
			err = e.reloadBlock(blockByCollection, executionQueues, lastExecutedID)
			if err != nil {
				return fmt.Errorf("could not reload the last executed final block: %v, %w", lastExecutedID, err)
			}
		}

		finalized, pending, err := e.unexecutedBlocks()
		if err != nil {
			return fmt.Errorf("could not reload unexecuted blocks: %w", err)
		}

		unexecuted := append(finalized, pending...)

		log := e.log.With().
			Int("total", len(unexecuted)).
			Int("finalized", len(finalized)).
			Int("pending", len(pending)).
			Uint64("last_executed", lastExecutedHeight).
			Hex("last_executed_id", lastExecutedID[:]).
			Logger()

		log.Info().Msg("reloading unexecuted blocks")

		for _, blockID := range unexecuted {
			err := e.reloadBlock(blockByCollection, executionQueues, blockID)
			if err != nil {
				return fmt.Errorf("could not reload block: %v, %w", blockID, err)
			}

			e.log.Debug().Hex("block_id", blockID[:]).Msg("reloaded block")
		}

		log.Info().Msg("all unexecuted have been successfully reloaded")

		return nil
	})
}

func (e *Engine) reloadBlock(
	blockByCollection *stdmap.BlockByCollectionBackdata,
	executionQueues *stdmap.QueuesBackdata,
	blockID flow.Identifier) error {
	block, err := e.blocks.ByID(blockID)
	if err != nil {
		return fmt.Errorf("could not get block by ID: %v %w", blockID, err)
	}

	err = e.enqueueBlockAndCheckExecutable(blockByCollection, executionQueues, block, false)

	if err != nil {
		return fmt.Errorf("could not enqueue block on reloading: %w", err)
	}

	return nil
}

// BlockProcessable handles the new verified blocks (blocks that
// have passed consensus validation) received from the consensus nodes
// Note: BlockProcessable might be called multiple times for the same block.
func (e *Engine) BlockProcessable(b *flow.Header) {
	blockID := b.ID()
	newBlock, err := e.blocks.ByID(blockID)
	if err != nil {
		e.log.Fatal().Err(err).Msgf("could not get incorporated block(%v): %v", blockID, err)
	}

	e.log.Info().Hex("block_id", blockID[:]).
		Uint64("height", b.Height).
		Msg("handling new block")

	err = e.handleBlock(e.unit.Ctx(), newBlock)
	if err != nil {
		e.log.Error().Err(err).Hex("block_id", blockID[:]).Msg("failed to handle block")
	}
}

// Main handling

// handle block will process the incoming block.
// the block has passed the consensus validation.
func (e *Engine) handleBlock(ctx context.Context, block *flow.Block) error {
	blockID := block.ID()
	log := e.log.With().Hex("block_id", blockID[:]).Logger()

	executed, err := state.IsBlockExecuted(e.unit.Ctx(), e.execState, blockID)
	if err != nil {
		return fmt.Errorf("could not check whether block is executed: %w", err)
	}

	if executed {
		log.Debug().Msg("block has been executed already")
		return nil
	}

	// unexecuted block
	e.metrics.StartBlockReceivedToExecuted(blockID)

	// acquiring the lock so that there is only one process modifying the queue
	err = e.mempool.Run(func(
		blockByCollection *stdmap.BlockByCollectionBackdata,
		executionQueues *stdmap.QueuesBackdata,
	) error {
		return e.enqueueBlockAndCheckExecutable(blockByCollection, executionQueues, block, false)
	})

	if err != nil {
		return fmt.Errorf("could not enqueue block: %w", err)
	}

	return nil
}

func (e *Engine) enqueueBlockAndCheckExecutable(
	blockByCollection *stdmap.BlockByCollectionBackdata,
	executionQueues *stdmap.QueuesBackdata,
	block *flow.Block,
	checkStateSync bool) error {
	executableBlock := &entity.ExecutableBlock{
		Block:               block,
		CompleteCollections: make(map[flow.Identifier]*entity.CompleteCollection),
	}

	blockID := executableBlock.ID()

	lg := e.log.With().
		Hex("block_id", blockID[:]).
		Uint64("block_height", executableBlock.Block.Header.Height).
		Logger()

	// adding the block to the queue,
	queue, added := enqueue(executableBlock, executionQueues)

	// if it's not added, it means the block is not a new block, it already
	// exists in the queue, then bail
	if !added {
		log.Debug().Hex("block_id", logging.Entity(executableBlock)).
			Msg("block already exists in the execution queue")
		return nil
	}

	firstUnexecutedHeight := queue.Head.Item.Height()
	// disable state syncing for now
	// if checkStateSync {
	// 	// whenever the queue grows, we need to check whether the state sync should be
	// 	// triggered.
	// 	e.unit.Launch(func() {
	// 		e.checkStateSyncStart(firstUnexecutedHeight)
	// 	})
	// }

	// check if a block is executable.
	// a block is executable if the following conditions are all true
	// 1) the parent state commitment is ready
	// 2) the collections for the block payload are ready
	// 3) the child block is ready for querying the randomness

	// check if the block's parent has been executed. (we can't execute the block if the parent has
	// not been executed yet)
	// check if there is a statecommitment for the parent block
	parentCommitment, err := e.execState.StateCommitmentByBlockID(e.unit.Ctx(), block.Header.ParentID)

	// if we found the statecommitment for the parent block, then add it to the executable block.
	if err == nil {
		executableBlock.StartState = &parentCommitment
	} else if errors.Is(err, storage.ErrNotFound) {
		// the parent block is an unexecuted block.
		// if the queue only has one block, and its parent doesn't
		// exist in the queue, then we need to load the block from the storage.
		_, ok := queue.Nodes[blockID]
		if !ok {
			lg.Error().Msgf("an unexecuted parent block is missing in the queue")
		}
	} else {
		// if there is exception, then crash
		lg.Fatal().Err(err).Msg("unexpected error while accessing storage, shutting down")
	}

	// check if we have all the collections for the block, and request them if there is missing.
	err = e.matchOrRequestCollections(executableBlock, blockByCollection)
	if err != nil {
		return fmt.Errorf("cannot send collection requests: %w", err)
	}

	// execute the block if the block is ready to be executed
	completed := e.executeBlockIfComplete(executableBlock)

	lg.Info().
		// if the execution is halt, but the queue keeps growing, we could check which block
		// hasn't been executed.
		Uint64("first_unexecuted_in_queue", firstUnexecutedHeight).
		Bool("completed", completed).
		Msg("block is enqueued")

	return nil
}

// executeBlock will execute the block.
// When finish executing, it will check if the children becomes executable and execute them if yes.
func (e *Engine) executeBlock(ctx context.Context, executableBlock *entity.ExecutableBlock) {

	e.log.Info().
		Hex("block_id", logging.Entity(executableBlock)).
		Msg("executing block")

	startedAt := time.Now()

	span, ctx := e.tracer.StartSpanFromContext(ctx, trace.EXEExecuteBlock)
	defer span.Finish()

	view := e.execState.NewView(*executableBlock.StartState)

	computationResult, err := e.computationManager.ComputeBlock(ctx, executableBlock, view)
	if err != nil {
		e.log.Err(err).
			Hex("block_id", logging.Entity(executableBlock)).
			Msg("error while computing block")
		return
	}

	e.metrics.FinishBlockReceivedToExecuted(executableBlock.ID())
	e.metrics.ExecutionGasUsedPerBlock(computationResult.GasUsed)
	e.metrics.ExecutionStateReadsPerBlock(computationResult.StateReads)

	finalState, receipt, err := e.handleComputationResult(ctx, computationResult, *executableBlock.StartState)
	if errors.Is(err, storage.ErrDataMismatch) {
		e.log.Fatal().Err(err).Msg("fatal: trying to store different results for the same block")
	}

	if err != nil {
		e.log.Err(err).
			Hex("block_id", logging.Entity(executableBlock)).
			Msg("error while handing computation results")
		return
	}

	// if the receipt is for a sealed block, then no need to broadcast it.
	lastSealed, err := e.state.Sealed().Head()
	if err != nil {
		e.log.Fatal().Err(err).Msg("could not get sealed block before broadcasting")
	}

	isExecutedBlockSealed := executableBlock.Block.Header.Height <= lastSealed.Height
	broadcasted := false

	if !isExecutedBlockSealed {
		stakedAtBlock, err := e.checkStakedAtBlock(executableBlock.ID())
		if err != nil {
			e.log.Fatal().Err(err).Msg("could not check staking status")
		}
		if stakedAtBlock {
			err = e.providerEngine.BroadcastExecutionReceipt(ctx, receipt)
			if err != nil {
				e.log.Err(err).Msg("critical: failed to broadcast the receipt")
			} else {
				broadcasted = true
			}
		}
	}

	e.log.Info().
		Hex("block_id", logging.Entity(executableBlock)).
		Hex("parent_block", executableBlock.Block.Header.ParentID[:]).
		Uint64("block_height", executableBlock.Block.Header.Height).
		Int("collections", len(executableBlock.Block.Payload.Guarantees)).
		Hex("start_state", executableBlock.StartState[:]).
		Hex("final_state", finalState[:]).
		Hex("receipt_id", logging.Entity(receipt)).
		Hex("result_id", logging.Entity(receipt.ExecutionResult)).
		Bool("sealed", isExecutedBlockSealed).
		Bool("broadcasted", broadcasted).
		Int64("timeSpentInMS", time.Since(startedAt).Milliseconds()).
		Msg("block executed")

	err = e.onBlockExecuted(executableBlock, finalState)
	if err != nil {
		e.log.Err(err).Msg("failed in process block's children")
	}
}

// we've executed the block, now we need to check:
// 1. whether the state syncing can be turned off
// 2. whether its children can be executed
//   the executionQueues stores blocks as a tree:
//
//   10 <- 11 <- 12
//   	 ^-- 13
//   14 <- 15 <- 16
//
//   if block 10 is the one just executed, then we will remove it from the queue, and add
//   its children back, meaning the tree will become:
//
//   11 <- 12
//   13
//   14 <- 15 <- 16

func (e *Engine) onBlockExecuted(executed *entity.ExecutableBlock, finalState flow.StateCommitment) error {

	e.metrics.ExecutionStorageStateCommitment(int64(len(finalState)))
	e.metrics.ExecutionLastExecutedBlockHeight(executed.Block.Header.Height)

	// e.checkStateSyncStop(executed.Block.Header.Height)

	err := e.mempool.Run(
		func(
			blockByCollection *stdmap.BlockByCollectionBackdata,
			executionQueues *stdmap.QueuesBackdata,
		) error {
			// find the block that was just executed
			executionQueue, exists := executionQueues.ByID(executed.ID())
			if !exists {
				// when the block no longer exists in the queue, it means there was a race condition that
				// two onBlockExecuted was called for the same block, and one process has already removed the
				// block from the queue, so we will print an error here
				return fmt.Errorf("block has been executed already, no longer exists in the queue")
			}

			// dismount the executed block and all its children
			_, newQueues := executionQueue.Dismount()

			// go through each children, add them back to the queue, and check
			// if the children is executable
			for _, queue := range newQueues {
				added := executionQueues.Add(queue)
				if !added {
					// blocks should be unique in execution queues, if we dismount all the children blocks, then
					// add it back to the queues, then it should always be able to add.
					// If not, then there is a bug that the queues have duplicated blocks
					return fmt.Errorf("fatal error - child block already in execution queue")
				}

				// the parent block has been executed, update the StartState of
				// each child block.
				child := queue.Head.Item.(*entity.ExecutableBlock)
				child.StartState = &finalState

				err := e.matchOrRequestCollections(child, blockByCollection)
				if err != nil {
					return fmt.Errorf("cannot send collection requests: %w", err)
				}

				completed := e.executeBlockIfComplete(child)
				if !completed {
					e.log.Debug().
						Hex("executed_block", logging.Entity(executed)).
						Hex("child_block", logging.Entity(child)).
						Msg("child block is not ready to be executed yet")
				} else {
					e.log.Debug().
						Hex("executed_block", logging.Entity(executed)).
						Hex("child_block", logging.Entity(child)).
						Msg("child block is ready to be executed")
				}
			}

			// remove the executed block
			executionQueues.Rem(executed.ID())

			return nil
		})

	if err != nil {
		e.log.Err(err).
			Hex("block", logging.Entity(executed)).
			Msg("error while requeueing blocks after execution")
	}

	return nil
}

// executeBlockIfComplete checks whether the block is ready to be executed.
// if yes, execute the block
// return a bool indicates whether the block was completed
func (e *Engine) executeBlockIfComplete(eb *entity.ExecutableBlock) bool {

	if eb.Executing {
		return false
	}

	// if the eb has parent statecommitment, and we have the delta for this block
	// then apply the delta
	// note the block ID is the delta's ID
	// delta, found := e.syncDeltas.ByBlockID(eb.Block.ID())
	// if found {
	// 	// double check before applying the state delta
	// 	if bytes.Equal(eb.StartState, delta.ExecutableBlock.StartState) {
	// 		e.unit.Launch(func() {
	// 			e.applyStateDelta(delta)
	// 		})
	// 		return true
	// 	}
	//
	// 	// if state delta is invalid, remove the delta and log error
	// 	e.log.Error().
	// 		Hex("block_start_state", eb.StartState).
	// 		Hex("delta_start_state", delta.ExecutableBlock.StartState).
	// 		Msg("can not apply the state delta, the start state does not match")
	//
	// 	e.syncDeltas.Rem(eb.Block.ID())
	// }

	// if don't have the delta, then check if everything is ready for executing
	// the block
	if eb.IsComplete() {

		if e.extensiveLogging {
			e.logExecutableBlock(eb)
		}

		// no external synchronisation is used because this method must be run in a thread-safe context
		eb.Executing = true

		e.unit.Launch(func() {
			e.executeBlock(e.unit.Ctx(), eb)
		})
		return true
	}
	return false
}

// OnCollection is a callback for handling the collections requested by the
// collection requester.
func (e *Engine) OnCollection(originID flow.Identifier, entity flow.Entity) {
	// convert entity to strongly typed collection
	collection, ok := entity.(*flow.Collection)
	if !ok {
		e.log.Error().Msgf("invalid entity type (%T)", entity)
		return
	}

	// no need to validate the origin ID, since the collection requester has
	// checked the origin must be a collection node.

	err := e.handleCollection(originID, collection)
	if err != nil {
		e.log.Error().Err(err).Msg("could not handle collection")
	}
}

// a block can't be executed if its collection is missing.
// since a collection can belong to multiple blocks, we need to
// find all the blocks that are needing this collection, and then
// check if any of these block becomes executable and execute it if
// is.
func (e *Engine) handleCollection(originID flow.Identifier, collection *flow.Collection) error {

	collID := collection.ID()

	lg := e.log.With().Hex("collection_id", collID[:]).Logger()

	lg.Info().Hex("sender", originID[:]).Msg("handle collection")

	// TODO: bail if have seen this collection before.
	err := e.collections.Store(collection)
	if err != nil {
		return fmt.Errorf("cannot store collection: %w", err)
	}

	return e.mempool.BlockByCollection.Run(
		func(backdata *stdmap.BlockByCollectionBackdata) error {
			blockByCollectionID, exists := backdata.ByID(collID)

			// if we don't find any block for this collection, then
			// means we don't need this collection any more.
			// or it was ejected from the mempool when it was full.
			// either way, we will return
			if !exists {
				lg.Debug().Msg("could not find block for collection")
				return nil
			}

			for _, executableBlock := range blockByCollectionID.ExecutableBlocks {
				blockID := executableBlock.ID()

				completeCollection, ok := executableBlock.CompleteCollections[collID]
				if !ok {
					return fmt.Errorf("cannot handle collection: internal inconsistency - collection pointing to block %v which does not contain said collection",
						blockID)
				}

				if completeCollection.IsCompleted() {
					// already received transactions for this collection
					continue
				}

				// update the transactions of the collection
				// Note: it's guaranteed the transactions are for this collection, because
				// the collection id matches with the CollectionID from the collection guarantee
				completeCollection.Transactions = collection.Transactions

				fmt.Printf("handled collection\n")

				// check if the block becomes executable
				_ = e.executeBlockIfComplete(executableBlock)
			}

			// since we've received this collection, remove it from the index
			// this also prevents from executing the same block twice, because the second
			// time when the collection arrives, it will not be found in the blockByCollectionID
			// index.
			backdata.Rem(collID)

			return nil
		},
	)
}

func newQueue(blockify queue.Blockify, queues *stdmap.QueuesBackdata) (*queue.Queue, bool) {
	q := queue.NewQueue(blockify)
	return q, queues.Add(q)
}

// enqueue adds a block to the queues, return the queue that includes the block and a bool
// indicating whether the block was a new block.
// queues are chained blocks. Since a block can't be executable until its parent has been
// executed, the chained structure allows us to only check the head of each queue to see if
// any block becomes executable.
// for instance we have one queue whose head is A:
// A <- B <- C
//   ^- D <- E
// If we receive E <- F, then we will add it to the queue:
// A <- B <- C
//   ^- D <- E <- F
// Even through there are 6 blocks, we only need to check if block A becomes executable.
// when the parent block isn't in the queue, we add it as a new queue. for instace, if
// we receive H <- G, then the queues will become:
// A <- B <- C
//   ^- D <- E
// G
func enqueue(blockify queue.Blockify, queues *stdmap.QueuesBackdata) (*queue.Queue, bool) {
	for _, queue := range queues.All() {
		if stored, isNew := queue.TryAdd(blockify); stored {
			return queue, isNew
		}
	}
	return newQueue(blockify, queues)
}

// check if the block's collections have been received,
// if yes, add the collection to the executable block
// if no, fetch the collection.
// if a block has 3 collection, it would be 3 reqs to fetch them.
// mark the collection belongs to the block,
// mark the block contains this collection.
func (e *Engine) matchOrRequestCollections(
	executableBlock *entity.ExecutableBlock,
	collectionsBackdata *stdmap.BlockByCollectionBackdata,
) error {
	// if the state syncing is on, it will fetch deltas for sealed and
	// unexecuted blocks. However, for any new blocks, we are still fetching
	// collections for them, which is not necessary, because the state deltas
	// will include the collection.
	// Fetching those collections will introduce load to collection nodes,
	// and handling them would increase memory usage and network bandwidth.
	// Therefore, we introduced this "sync-fast" mode.
	// The sync-fast mode can be turned on by the `sync-fast=true` flag.
	// When it's turned on, it will skip fetching collections, and will
	// rely on the state syncing to catch up.
	// if e.syncFast {
	// 	isSyncing := e.isSyncingState()
	// 	if isSyncing {
	// 		return nil
	// 	}
	// }

	// make sure that the requests are dispatched immediately by the requester
	if len(executableBlock.Block.Payload.Guarantees) > 0 {
		defer e.request.Force()
		defer e.metrics.ExecutionCollectionRequestSent()
	}

	actualRequested := 0

	for _, guarantee := range executableBlock.Block.Payload.Guarantees {
		coll := &entity.CompleteCollection{
			Guarantee: guarantee,
		}
		executableBlock.CompleteCollections[guarantee.ID()] = coll

		// check if we have requested this collection before.
		// blocksNeedingCollection stores all the blocks that contain this collection

		if blocksNeedingCollection, exists := collectionsBackdata.ByID(guarantee.ID()); exists {
			// if we've requested this collection, it means other block might also contain this collection.
			// in this case, add this block to the map so that when the collection is received,
			// we could update the executable block
			blocksNeedingCollection.ExecutableBlocks[executableBlock.ID()] = executableBlock

			// since the collection is still being requested, we don't have the transactions
			// yet, so exit
			continue
		}

		// if we are not requesting this collection, then there are two cases here:
		// 1) we have never seen this collection
		// 2) we have seen this collection from some other block

		// if we've requested this collection, we will store it in the storage,
		// so check the storage to see whether we've seen it.
		collection, err := e.collections.ByID(guarantee.CollectionID)

		if err == nil {
			// we found the collection, update the transactions
			coll.Transactions = collection.Transactions
			continue
		}

		// check if there was exception
		if !errors.Is(err, storage.ErrNotFound) {
			return fmt.Errorf("error while querying for collection: %w", err)
		}

		// the storage doesn't have this collection, meaning this is our first time seeing this
		// collection guarantee, create an entry to store in collectionsBackdata in order to
		// update the executable blocks when the collection is received.
		blocksNeedingCollection := &entity.BlocksByCollection{
			CollectionID:     guarantee.ID(),
			ExecutableBlocks: map[flow.Identifier]*entity.ExecutableBlock{executableBlock.ID(): executableBlock},
		}

		added := collectionsBackdata.Add(blocksNeedingCollection)
		if !added {
			// sanity check, should not happen, unless mempool implementation has a bug
			return fmt.Errorf("collection already mapped to block")
		}

		e.log.Debug().
			Hex("block", logging.Entity(executableBlock)).
			Hex("collection_id", logging.ID(guarantee.ID())).
			Msg("requesting collection")

		// queue the collection to be requested from one of the guarantors
		e.request.EntityByID(guarantee.ID(), filter.HasNodeID(guarantee.SignerIDs...))
		actualRequested++
	}

	e.log.Debug().
		Hex("block", logging.Entity(executableBlock)).
		Uint64("height", executableBlock.Block.Header.Height).
		Int("num_col", len(executableBlock.Block.Payload.Guarantees)).
		Int("actual_req", actualRequested).
		Msg("requested all collections")

	return nil
}

func (e *Engine) ExecuteScriptAtBlockID(ctx context.Context, script []byte, arguments [][]byte, blockID flow.Identifier) ([]byte, error) {

	stateCommit, err := e.execState.StateCommitmentByBlockID(ctx, blockID)
	if err != nil {
		return nil, fmt.Errorf("failed to get state commitment for block (%s): %w", blockID, err)
	}

	block, err := e.state.AtBlockID(blockID).Head()
	if err != nil {
		return nil, fmt.Errorf("failed to get block (%s): %w", blockID, err)
	}

	blockView := e.execState.NewView(stateCommit)

	if e.extensiveLogging {
		args := make([]string, 0)
		for _, a := range arguments {
			args = append(args, hex.EncodeToString(a))
		}
		e.log.Debug().
			Hex("block_id", logging.ID(blockID)).
			Uint64("block_height", block.Height).
			Hex("state_commitment", stateCommit[:]).
			Hex("script_hex", script).
			Str("args", strings.Join(args[:], ",")).
			Msg("extensive log: executed script content")
	}
	return e.computationManager.ExecuteScript(script, arguments, block, blockView)
}

func (e *Engine) GetAccount(ctx context.Context, addr flow.Address, blockID flow.Identifier) (*flow.Account, error) {
	stateCommit, err := e.execState.StateCommitmentByBlockID(ctx, blockID)
	if err != nil {
		return nil, fmt.Errorf("failed to get state commitment for block (%s): %w", blockID, err)
	}

	block, err := e.state.AtBlockID(blockID).Head()
	if err != nil {
		return nil, fmt.Errorf("failed to get block (%s): %w", blockID, err)
	}

	blockView := e.execState.NewView(stateCommit)

	return e.computationManager.GetAccount(addr, block, blockView)
}

func (e *Engine) handleComputationResult(
	ctx context.Context,
	result *execution.ComputationResult,
	startState flow.StateCommitment,
) (flow.StateCommitment, *flow.ExecutionReceipt, error) {

	e.log.Debug().
		Hex("block_id", logging.Entity(result.ExecutableBlock)).
		Msg("received computation result")

	// There is one result per transaction
	e.metrics.ExecutionTotalExecutedTransactions(len(result.TransactionResults))

	receipt, err := e.saveExecutionResults(
		ctx,
		result,
		startState,
	)
	if err != nil {
		return flow.DummyStateCommitment, nil, fmt.Errorf("could not save execution results: %w", err)
	}

	finalState, err := receipt.ExecutionResult.FinalStateCommitment()
	if errors.Is(err, flow.NoChunksError) {
		finalState = startState
	} else if err != nil {
		return flow.DummyStateCommitment, nil, fmt.Errorf("unexpected error accessing result's final state commitment: %w", err)
	}
	return finalState, receipt, nil
}

// save the execution result of a block
func (e *Engine) saveExecutionResults(
	ctx context.Context,
	result *execution.ComputationResult,
	startState flow.StateCommitment,
) (*flow.ExecutionReceipt, error) {

	span, childCtx := e.tracer.StartSpanFromContext(ctx, trace.EXESaveExecutionResults)
	defer span.Finish()

	originalState := startState
	blockID := result.ExecutableBlock.ID()

	// no need to persist the state interactions, since they are used only by state
	// syncing, which is currently disabled

	chunks := make([]*flow.Chunk, len(result.StateCommitments))
	chdps := make([]*flow.ChunkDataPack, len(result.StateCommitments))

	// TODO: check current state root == startState
	var endState flow.StateCommitment = startState

	for i := range result.StateCommitments {
		// TODO: deltas should be applied to a particular state

		endState = result.StateCommitments[i]
		var collectionID flow.Identifier

		// account for system chunk being last
		if i < len(result.StateCommitments)-1 {
			collectionGuarantee := result.ExecutableBlock.Block.Payload.Guarantees[i]
			completeCollection := result.ExecutableBlock.CompleteCollections[collectionGuarantee.ID()]
			collectionID = completeCollection.Collection().ID()
		} else {
			collectionID = flow.ZeroID
		}

<<<<<<< HEAD
		chunk := generateChunk(i, startState, endState, collectionID, blockID, result.Events[i].Hash())
=======
		chunk := GenerateChunk(i, startState, endState, collectionID, blockID)
>>>>>>> 8589df4b

		// chunkDataPack
		chdps[i] = GenerateChunkDataPack(chunk, collectionID, result.Proofs[i])
		// TODO use view.SpockSecret() as an input to spock generator
		chunks[i] = chunk
		startState = endState
	}

	executionResult, err := e.generateExecutionResultForBlock(childCtx, result.ExecutableBlock.Block, chunks, endState, result.ServiceEvents)
	if err != nil {
		return nil, fmt.Errorf("could not generate execution result: %w", err)
	}

	executionReceipt, err := e.generateExecutionReceipt(ctx, executionResult, result.StateSnapshots)
	if err != nil {
		return nil, fmt.Errorf("could not generate execution receipt: %w", err)
	}

	err = e.execState.PersistExecutionState(childCtx, result.ExecutableBlock.Block.Header, endState, chdps, executionReceipt, result.Events, result.ServiceEvents, result.TransactionResults)
	if err != nil {
		return nil, fmt.Errorf("cannot persist execution state: %w", err)
	}

	e.log.Debug().
		Hex("block_id", logging.Entity(result.ExecutableBlock)).
		Hex("start_state", originalState[:]).
		Hex("final_state", endState[:]).
		Msg("saved computation results")

	return executionReceipt, nil
}

// logExecutableBlock logs all data about an executable block
// over time we should skip this
func (e *Engine) logExecutableBlock(eb *entity.ExecutableBlock) {
	// log block
	e.log.Debug().
		Hex("block_id", logging.Entity(eb)).
		Hex("prev_block_id", logging.ID(eb.Block.Header.ParentID)).
		Uint64("block_height", eb.Block.Header.Height).
		Int("number_of_collections", len(eb.Collections())).
		RawJSON("block_header", logging.AsJSON(eb.Block.Header)).
		Msg("extensive log: block header")

	// logs transactions
	for i, col := range eb.Collections() {
		for j, tx := range col.Transactions {
			e.log.Debug().
				Hex("block_id", logging.Entity(eb)).
				Int("block_height", int(eb.Block.Header.Height)).
				Hex("prev_block_id", logging.ID(eb.Block.Header.ParentID)).
				Int("collection_index", i).
				Int("tx_index", j).
				Hex("collection_id", logging.ID(col.Guarantee.CollectionID)).
				Hex("tx_hash", logging.Entity(tx)).
				Hex("start_state_commitment", eb.StartState[:]).
				RawJSON("transaction", logging.AsJSON(tx)).
				Msg("extensive log: executed tx content")
		}
	}
}

// generateChunk creates a chunk from the provided computation data.
func GenerateChunk(colIndex int,
	startState, endState flow.StateCommitment,
	colID, blockID, eventsCollection flow.Identifier) *flow.Chunk {
	return &flow.Chunk{
		ChunkBody: flow.ChunkBody{
			CollectionIndex: uint(colIndex),
			StartState:      startState,
			EventCollection: eventsCollection,
			BlockID:         blockID,
			// TODO: record gas used
			TotalComputationUsed: 0,
			// TODO: record number of txs
			NumberOfTransactions: 0,
		},
		Index:    uint64(colIndex),
		EndState: endState,
	}
}

// generateExecutionResultForBlock creates new ExecutionResult for a block from
// the provided chunk results.
func (e *Engine) generateExecutionResultForBlock(
	ctx context.Context,
	block *flow.Block,
	chunks []*flow.Chunk,
	endState flow.StateCommitment,
	serviceEvents []flow.Event,
) (*flow.ExecutionResult, error) {

	previousErID, err := e.execState.GetExecutionResultID(ctx, block.Header.ParentID)
	if err != nil {
		return nil, fmt.Errorf("could not get execution result ID for parent block (%v): %w",
			block.Header.ParentID, err)
	}

	// convert Cadence service event representation to flow-go representation
	convertedServiceEvents := make([]flow.ServiceEvent, 0, len(serviceEvents))
	for _, event := range serviceEvents {
		converted, err := convert.ServiceEvent(event)
		if err != nil {
			return nil, fmt.Errorf("could not convert service event: %w", err)
		}
		convertedServiceEvents = append(convertedServiceEvents, *converted)
	}

	er := &flow.ExecutionResult{
		PreviousResultID: previousErID,
		BlockID:          block.ID(),
		Chunks:           chunks,
		ServiceEvents:    convertedServiceEvents,
	}

	return er, nil
}

func (e *Engine) generateExecutionReceipt(
	ctx context.Context,
	result *flow.ExecutionResult,
	stateInteractions []*delta.SpockSnapshot,
) (*flow.ExecutionReceipt, error) {

	spocks := make([]crypto.Signature, len(stateInteractions))

	for i, stateInteraction := range stateInteractions {
		spock, err := e.me.SignFunc(stateInteraction.SpockSecret, e.spockHasher, crypto.SPOCKProve)

		if err != nil {
			return nil, fmt.Errorf("error while generating SPoCK: %w", err)
		}
		spocks[i] = spock
	}

	receipt := &flow.ExecutionReceipt{
		ExecutionResult:   *result,
		Spocks:            spocks,
		ExecutorSignature: crypto.Signature{},
		ExecutorID:        e.me.NodeID(),
	}

	// generates a signature over the execution result
	id := receipt.ID()
	sig, err := e.me.Sign(id[:], e.receiptHasher)
	if err != nil {
		return nil, fmt.Errorf("could not sign execution result: %w", err)
	}

	receipt.ExecutorSignature = sig

	return receipt, nil
}

// ChunkifyEvents breaks an slice of events into smaller chunks
func ChunkifyEvents(events []flow.Event, chunkSize uint) [][]flow.Event {
	res := make([][]flow.Event, 0)
	if len(events) == 0 {
		return res
	}
	// if chunkSize zero, return all as one chunk
	if chunkSize < 1 {
		res = append(res, events[:])
		return res
	}

	for i := 0; i < len(events); i += int(chunkSize) {
		end := i + int(chunkSize)
		if end > len(events) {
			end = len(events)
		}
		res = append(res, events[i:end])
	}
	return res
}

// generateChunkDataPack creates a chunk data pack
func GenerateChunkDataPack(
	chunk *flow.Chunk,
	collectionID flow.Identifier,
	proof flow.StorageProof,
) *flow.ChunkDataPack {
	return &flow.ChunkDataPack{
		ChunkID:      chunk.ID(),
		StartState:   chunk.StartState,
		Proof:        proof,
		CollectionID: collectionID,
	}
}<|MERGE_RESOLUTION|>--- conflicted
+++ resolved
@@ -1079,11 +1079,7 @@
 			collectionID = flow.ZeroID
 		}
 
-<<<<<<< HEAD
-		chunk := generateChunk(i, startState, endState, collectionID, blockID, result.Events[i].Hash())
-=======
-		chunk := GenerateChunk(i, startState, endState, collectionID, blockID)
->>>>>>> 8589df4b
+		chunk := GenerateChunk(i, startState, endState, collectionID, blockID, result.Events[i].Hash())
 
 		// chunkDataPack
 		chdps[i] = GenerateChunkDataPack(chunk, collectionID, result.Proofs[i])
