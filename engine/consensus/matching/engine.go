--- conflicted
+++ resolved
@@ -588,14 +588,7 @@
 	}
 
 	// get all the chunk approvals from mempool
-<<<<<<< HEAD
-	approvals, ok := e.approvals.ByChunk(result.ID(), chunk.Index)
-	if !ok {
-		return false, fmt.Errorf("could get verifier identities: %w", err)
-	}
-=======
 	approvals := e.approvals.ByChunk(resultID, chunk.Index)
->>>>>>> b5df9394
 
 	// only keep approvals from assigned verifiers and if spocks match
 	var validApprovers flow.IdentifierList
@@ -619,9 +612,14 @@
 		validApprovers = append(validApprovers, approverID)
 	}
 
+	//   * this is only here temporarily to ease the migration to new chunk
+	//     based sealing.
+	if !e.requireApprovals {
+		return true, nil
+	}
+
 	// skip counting approvals
 	// TODO:
-<<<<<<< HEAD
 	//  * This is the happy path (requires just one approval per chunk). Should
 	//    be +2/3 of all currently staked verifiers.
 	return len(validApprovers) > 0, nil
@@ -663,18 +661,6 @@
 	}
 
 	return true, nil
-=======
-	//   * this is only here temporarily to ease the migration to new chunk
-	//     based sealing.
-	if !e.requireApprovals {
-		return true
-	}
-
-	// TODO:
-	//   * This is the happy path (requires just one approval per chunk).
-	//   * Full protocol should be +2/3 of all currently staked verifiers.
-	return len(validApprovers) > 0
->>>>>>> b5df9394
 }
 
 // sealResult records a matched result in the result database, creates a seal
@@ -709,13 +695,7 @@
 	return nil
 }
 
-<<<<<<< HEAD
 // collectAggregateSignatures collects approver signatures and identities per chunk
-=======
-// collectAggregateSignatures collects approver signatures and identities per
-// chunk
-// TODO: needs testing
->>>>>>> b5df9394
 func (e *Engine) collectAggregateSignatures(result *flow.ExecutionResult) []flow.AggregatedSignature {
 	resultID := result.ID()
 	signatures := make([]flow.AggregatedSignature, 0, len(result.Chunks))
