--- conflicted
+++ resolved
@@ -17,16 +17,6 @@
 type EventHandler struct {
 	log zerolog.Logger
 
-<<<<<<< HEAD
-	paceMaker             PaceMaker
-	voteAggregator        *VoteAggregator
-	voter                 *Voter
-	forks                 Forks
-	validator             *Validator
-	blockProposalProducer BlockProposalProducer
-	viewState             ViewState
-	network               Communicator
-=======
 	paceMaker      PaceMaker
 	voteAggregator *VoteAggregator
 	voter          *Voter
@@ -34,8 +24,7 @@
 	validator      *Validator
 	blockProducer  *BlockProducer
 	viewState      ViewState
-	network        NetworkSender
->>>>>>> 2b39f986
+	network        Communicator
 }
 
 // NewEventHandler creates an EventHandler instance with initial components.
