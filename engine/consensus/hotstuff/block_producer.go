--- conflicted
+++ resolved
@@ -3,12 +3,9 @@
 import (
 	"fmt"
 
-<<<<<<< HEAD
 	"github.com/dapperlabs/flow-go/engine/consensus/hotstuff/types"
 )
 
-=======
->>>>>>> 24c87750
 // BlockProposalProducer is responsible for producing new block proposals
 type BlockProposalProducer struct {
 	signer    Signer
@@ -30,34 +27,14 @@
 }
 
 // MakeBlockProposal will build a proposal for the given view with the given QC
-<<<<<<< HEAD
-func (bp *BlockProposalProducer) MakeBlockProposal(view uint64, qc *types.QuorumCertificate) (*types.BlockProposal, error) {
-	block := bp.makeBlockForView(view, qc)
+func (bp *BlockProposalProducer) MakeBlockProposal(view uint64, qcblock *types.QCBlock) (*types.BlockProposal, error) {
+	block := bp.makeBlockForView(view, qcblock)
 
 	unsignedBlockProposal := bp.propose(block)
 
 	signedBlockProposal, err := bp.signBlockProposal(unsignedBlockProposal)
 
 	return signedBlockProposal, err
-}
-
-// makeBlockForView gets the payload hash from mempool and build a block on top of the given qc for the given view.
-func (bp *BlockProposalProducer) makeBlockForView(view uint64, qc *types.QuorumCertificate) *types.Block {
-	payloadHash := bp.mempool.NewPayloadHash()
-
-	// TODO: current use view as height
-	height := view
-
-	block := types.NewBlock(view, qc, payloadHash, height, bp.chainID)
-=======
-func (bp *BlockProposalProducer) MakeBlockProposal(view uint64, qcblock *types.QCBlock) *types.BlockProposal {
-	block := bp.makeBlockForView(view, qcblock)
-
-	unsignedBlockProposal := bp.propose(block)
-
-	signedBlockProposal := bp.signBlockProposal(unsignedBlockProposal)
-
-	return signedBlockProposal
 }
 
 // makeBlockForView gets the payload hash from mempool and build a block on top of the given qc for the given view.
@@ -68,7 +45,6 @@
 	height := qcblock.Block.Height() + 1
 
 	block := types.NewBlock(view, qcblock.QC, payloadHash, height, bp.chainID)
->>>>>>> 24c87750
 	return block
 }
 
@@ -80,7 +56,6 @@
 }
 
 // signBlockProposal takes a unsigned proposal, signes it and returns a signed block proposal
-<<<<<<< HEAD
 func (bp *BlockProposalProducer) signBlockProposal(proposal *types.UnsignedBlockProposal) (*types.BlockProposal, error) {
 	selfIdx, err := bp.viewState.GetSelfIdxForBlockID(proposal.BlockMRH())
 	if err != nil {
@@ -90,11 +65,4 @@
 
 	blockProposal := types.NewBlockProposal(proposal.Block, proposal.ConsensusPayload, sig)
 	return blockProposal, nil
-=======
-func (bp *BlockProposalProducer) signBlockProposal(proposal *types.UnsignedBlockProposal) *types.BlockProposal {
-	sig := bp.signer.SignBlockProposal(proposal, bp.viewState.GetSelfIdxForView(proposal.View()))
-
-	blockProposal := types.NewBlockProposal(proposal.Block, proposal.ConsensusPayload, sig)
-	return blockProposal
->>>>>>> 24c87750
 }