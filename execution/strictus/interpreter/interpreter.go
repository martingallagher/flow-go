--- conflicted
+++ resolved
@@ -118,29 +118,19 @@
 		}
 	}()
 
-<<<<<<< HEAD
-	result := Run(interpreter.invokeFunction(function, arguments, ast.Position{}, ast.Position{}))
+	result := Run(interpreter.invokeFunction(function, arguments, nil, nil))
 	if result == nil {
 		return nil, nil
 	}
 	return result.(Value), nil
-=======
-	return interpreter.invokeFunction(function, arguments, nil, nil), nil
->>>>>>> 9b35c375
 }
 
 func (interpreter *Interpreter) invokeFunction(
 	function FunctionValue,
 	arguments []Value,
-<<<<<<< HEAD
-	startPosition ast.Position,
-	endPosition ast.Position,
-) Trampoline {
-=======
 	startPosition *ast.Position,
 	endPosition *ast.Position,
-) Value {
->>>>>>> 9b35c375
+) Trampoline {
 
 	// ensures the invocation's argument count matches the function's parameter count
 
@@ -159,13 +149,8 @@
 	return function.invoke(interpreter, arguments)
 }
 
-<<<<<<< HEAD
-func (interpreter *Interpreter) VisitProgram(program ast.Program) ast.Repr {
+func (interpreter *Interpreter) VisitProgram(program *ast.Program) ast.Repr {
 	panic(errors.UnreachableError{})
-=======
-func (interpreter *Interpreter) VisitProgram(program *ast.Program) ast.Repr {
-	return nil
->>>>>>> 9b35c375
 }
 
 func (interpreter *Interpreter) VisitFunctionDeclaration(declaration *ast.FunctionDeclaration) ast.Repr {
@@ -222,12 +207,7 @@
 	interpreter.declareVariable(variableDeclaration, function)
 }
 
-<<<<<<< HEAD
-func (interpreter *Interpreter) VisitBlock(block ast.Block) ast.Repr {
-
-=======
 func (interpreter *Interpreter) VisitBlock(block *ast.Block) ast.Repr {
->>>>>>> 9b35c375
 	// block scope: each block gets an activation record
 	interpreter.activations.PushCurrent()
 
@@ -279,20 +259,22 @@
 	return statement.Expression.Accept(interpreter).(Trampoline)
 }
 
-<<<<<<< HEAD
-func (interpreter *Interpreter) VisitIfStatement(statement ast.IfStatement) ast.Repr {
+func (interpreter *Interpreter) VisitIfStatement(statement *ast.IfStatement) ast.Repr {
 	return statement.Test.Accept(interpreter).(Trampoline).
 		FlatMap(func(result interface{}) Trampoline {
 			value := result.(BoolValue)
 			if value {
 				return statement.Then.Accept(interpreter).(Trampoline)
-			} else {
+			} else if statement.Else != nil {
 				return statement.Else.Accept(interpreter).(Trampoline)
 			}
-		})
-}
-
-func (interpreter *Interpreter) VisitWhileStatement(statement ast.WhileStatement) ast.Repr {
+
+			// NOTE: no result, so it does *not* act like a return-statement
+			return Done{}
+		})
+}
+
+func (interpreter *Interpreter) VisitWhileStatement(statement *ast.WhileStatement) ast.Repr {
 	return statement.Test.Accept(interpreter).(Trampoline).
 		FlatMap(func(result interface{}) Trampoline {
 			value := result.(BoolValue)
@@ -314,7 +296,7 @@
 
 // VisitVariableDeclaration first visits the declaration's value,
 // then declares the variable with the name bound to the value
-func (interpreter *Interpreter) VisitVariableDeclaration(declaration ast.VariableDeclaration) ast.Repr {
+func (interpreter *Interpreter) VisitVariableDeclaration(declaration *ast.VariableDeclaration) ast.Repr {
 	return declaration.Value.Accept(interpreter).(Trampoline).
 		FlatMap(func(result interface{}) Trampoline {
 			value := result.(Value)
@@ -326,36 +308,7 @@
 		})
 }
 
-func (interpreter *Interpreter) declareVariable(declaration ast.VariableDeclaration, value Value) {
-=======
-func (interpreter *Interpreter) VisitIfStatement(statement *ast.IfStatement) ast.Repr {
-	if statement.Test.Accept(interpreter).(BoolValue) {
-		return statement.Then.Accept(interpreter)
-	} else if statement.Else != nil {
-		return statement.Else.Accept(interpreter)
-	}
-
-	return nil
-}
-
-func (interpreter *Interpreter) VisitWhileStatement(statement *ast.WhileStatement) ast.Repr {
-	for statement.Test.Accept(interpreter).(BoolValue) {
-		result := statement.Block.Accept(interpreter)
-		if result != nil {
-			return result
-		}
-	}
-	return nil
-}
-
-func (interpreter *Interpreter) VisitVariableDeclaration(declaration *ast.VariableDeclaration) ast.Repr {
-	value := declaration.Value.Accept(interpreter).(Value)
-	interpreter.declareVariable(declaration, value)
-	return nil
-}
-
-func (interpreter *Interpreter) declareVariable(declaration *ast.VariableDeclaration, value Value) ast.Repr {
->>>>>>> 9b35c375
+func (interpreter *Interpreter) declareVariable(declaration *ast.VariableDeclaration, value Value) {
 	variable := interpreter.activations.Find(declaration.Identifier)
 	depth := interpreter.activations.Depth()
 	if variable != nil && variable.Depth == depth {
@@ -370,78 +323,26 @@
 	interpreter.activations.Set(declaration.Identifier, variable)
 }
 
-<<<<<<< HEAD
-func (interpreter *Interpreter) VisitAssignment(assignment ast.AssignmentStatement) ast.Repr {
+func (interpreter *Interpreter) VisitAssignment(assignment *ast.AssignmentStatement) ast.Repr {
 	return assignment.Value.Accept(interpreter).(Trampoline).
 		FlatMap(func(result interface{}) Trampoline {
 			value := result.(Value)
 			return interpreter.visitAssignmentValue(assignment, value)
 		})
 }
-=======
-func (interpreter *Interpreter) VisitAssignment(assignment *ast.AssignmentStatement) ast.Repr {
-	value := assignment.Value.Accept(interpreter).(Value)
->>>>>>> 9b35c375
-
-func (interpreter *Interpreter) visitAssignmentValue(assignment ast.AssignmentStatement, value Value) Trampoline {
+
+func (interpreter *Interpreter) visitAssignmentValue(assignment *ast.AssignmentStatement, value Value) Trampoline {
 	switch target := assignment.Target.(type) {
-<<<<<<< HEAD
-	case ast.IdentifierExpression:
+	case *ast.IdentifierExpression:
 		interpreter.visitIdentifierExpressionAssignment(target, value)
 		// NOTE: no result, so it does *not* act like a return-statement
 		return Done{}
 
-	case ast.IndexExpression:
+	case *ast.IndexExpression:
 		return interpreter.visitIndexExpressionAssignment(target, value)
 
-	case ast.MemberExpression:
+	case *ast.MemberExpression:
 	// TODO:
-=======
-	case *ast.IdentifierExpression:
-		identifier := target.Identifier
-		variable := interpreter.activations.Find(identifier)
-		if variable == nil {
-			panic(&NotDeclaredError{
-				ExpectedKind: DeclarationKindVariable,
-				Name:         identifier,
-				Position:     target.Position,
-			})
-		}
-
-		if !variable.Set(value) {
-			panic(&AssignmentToConstantError{
-				Name:     identifier,
-				Position: target.Position,
-			})
-		}
-
-		interpreter.activations.Set(identifier, variable)
-
-	case *ast.IndexExpression:
-		indexedValue := target.Expression.Accept(interpreter).(Value)
-		array, ok := indexedValue.(ArrayValue)
-		if !ok {
-			panic(&NotIndexableError{
-				Value:         indexedValue,
-				StartPosition: target.Expression.GetStartPosition(),
-				EndPosition:   target.Expression.GetEndPosition(),
-			})
-		}
-
-		indexValue := target.Index.Accept(interpreter).(Value)
-		index, ok := indexValue.(IntegerValue)
-		if !ok {
-			panic(&InvalidIndexValueError{
-				Value:         indexValue,
-				StartPosition: target.Index.GetStartPosition(),
-				EndPosition:   target.Index.GetEndPosition(),
-			})
-		}
-		array[index.IntValue()] = value
-
-	case *ast.MemberExpression:
-		// TODO:
->>>>>>> 9b35c375
 
 	default:
 		panic(&unsupportedAssignmentTargetExpression{
@@ -452,7 +353,7 @@
 	panic(errors.UnreachableError{})
 }
 
-func (interpreter *Interpreter) visitIndexExpressionAssignment(target ast.IndexExpression, value Value) Trampoline {
+func (interpreter *Interpreter) visitIndexExpressionAssignment(target *ast.IndexExpression, value Value) Trampoline {
 	return target.Expression.Accept(interpreter).(Trampoline).
 		FlatMap(func(result interface{}) Trampoline {
 			indexedValue := result.(Value)
@@ -485,7 +386,7 @@
 		})
 }
 
-func (interpreter *Interpreter) visitIdentifierExpressionAssignment(target ast.IdentifierExpression, value Value) {
+func (interpreter *Interpreter) visitIdentifierExpressionAssignment(target *ast.IdentifierExpression, value Value) {
 	identifier := target.Identifier
 	variable := interpreter.activations.Find(identifier)
 	if variable == nil {
@@ -580,14 +481,8 @@
 func (interpreter *Interpreter) visitUnaryIntegerOperand(
 	value Value,
 	operation ast.Operation,
-<<<<<<< HEAD
-	startPosition ast.Position,
-	endPosition ast.Position,
-=======
 	startPosition *ast.Position,
 	endPosition *ast.Position,
-
->>>>>>> 9b35c375
 ) IntegerValue {
 	integerValue, isInteger := value.(IntegerValue)
 	if !isInteger {
@@ -602,10 +497,9 @@
 	return integerValue
 }
 
-<<<<<<< HEAD
 // visitBinaryOperation interprets the left-hand side and the right-hand side and returns
 // the result in a integerTuple or booleanTuple
-func (interpreter *Interpreter) visitBinaryOperation(expr ast.BinaryExpression) Trampoline {
+func (interpreter *Interpreter) visitBinaryOperation(expr *ast.BinaryExpression) Trampoline {
 	// interpret the left-hand side
 	return expr.Left.Accept(interpreter).(Trampoline).
 		FlatMap(func(left interface{}) Trampoline {
@@ -662,7 +556,7 @@
 // visitBinaryIntegerOperation interprets the left-hand side and right-hand side
 // of the binary expression, and applies both integer values to the given binary function
 func (interpreter *Interpreter) visitBinaryIntegerOperation(
-	expression ast.BinaryExpression,
+	expression *ast.BinaryExpression,
 	binaryFunction func(IntegerValue, IntegerValue) Value,
 ) Trampoline {
 	return interpreter.visitBinaryOperation(expression).
@@ -688,7 +582,7 @@
 // visitBinaryBoolOperation interprets the left-hand side and right-hand side
 // of the binary expression, and applies both boolean values to the given binary function
 func (interpreter *Interpreter) visitBinaryBoolOperation(
-	expression ast.BinaryExpression,
+	expression *ast.BinaryExpression,
 	binaryFunction func(BoolValue, BoolValue) Value,
 ) Trampoline {
 	return interpreter.visitBinaryOperation(expression).
@@ -709,50 +603,6 @@
 			left, right := tuple.destructure()
 			return binaryFunction(left, right)
 		})
-=======
-func (interpreter *Interpreter) visitBinaryIntegerOperation(expr *ast.BinaryExpression) (left, right IntegerValue) {
-	leftValue := expr.Left.Accept(interpreter).(Value)
-	left = interpreter.visitBinaryIntegerOperand(
-		leftValue,
-		expr.Operation,
-		OperandSideLeft,
-		expr.Left.GetStartPosition(),
-		expr.Left.GetEndPosition(),
-	)
-
-	rightValue := expr.Right.Accept(interpreter).(Value)
-	right = interpreter.visitBinaryIntegerOperand(
-		rightValue,
-		expr.Operation,
-		OperandSideRight,
-		expr.Right.GetStartPosition(),
-		expr.Right.GetEndPosition(),
-	)
-
-	return left, right
-}
-
-func (interpreter *Interpreter) visitBinaryBoolOperation(expr *ast.BinaryExpression) (left, right BoolValue) {
-	leftValue := expr.Left.Accept(interpreter).(Value)
-	left = interpreter.visitBinaryBoolOperand(
-		leftValue,
-		expr.Operation,
-		OperandSideLeft,
-		expr.Left.GetStartPosition(),
-		expr.Left.GetEndPosition(),
-	)
-
-	rightValue := expr.Right.Accept(interpreter).(Value)
-	right = interpreter.visitBinaryBoolOperand(
-		rightValue,
-		expr.Operation,
-		OperandSideRight,
-		expr.Right.GetStartPosition(),
-		expr.Right.GetEndPosition(),
-	)
-
-	return left, right
->>>>>>> 9b35c375
 }
 
 func (interpreter *Interpreter) VisitBinaryExpression(expression *ast.BinaryExpression) ast.Repr {
@@ -873,8 +723,7 @@
 	})
 }
 
-<<<<<<< HEAD
-func (interpreter *Interpreter) VisitUnaryExpression(expression ast.UnaryExpression) ast.Repr {
+func (interpreter *Interpreter) VisitUnaryExpression(expression *ast.UnaryExpression) ast.Repr {
 	return expression.Expression.Accept(interpreter).(Trampoline).
 		Map(func(result interface{}) interface{} {
 			value := result.(Value)
@@ -898,35 +747,6 @@
 				)
 				return integerValue.Negate()
 			}
-=======
-func (interpreter *Interpreter) VisitUnaryExpression(expression *ast.UnaryExpression) ast.Repr {
-	value := expression.Expression.Accept(interpreter).(Value)
-
-	switch expression.Operation {
-	case ast.OperationNegate:
-		boolValue := interpreter.visitUnaryBoolOperand(
-			value,
-			expression.Operation,
-			expression.StartPosition,
-			expression.EndPosition,
-		)
-		return boolValue.Negate()
-
-	case ast.OperationMinus:
-		integerValue := interpreter.visitUnaryIntegerOperand(
-			value,
-			expression.Operation,
-			expression.StartPosition,
-			expression.EndPosition,
-		)
-		return integerValue.Negate()
-	}
-
-	panic(&unsupportedOperation{
-		kind:      OperationKindUnary,
-		operation: expression.Operation,
-	})
->>>>>>> 9b35c375
 
 			panic(&unsupportedOperation{
 				kind:      OperationKindUnary,
@@ -935,8 +755,7 @@
 		})
 }
 
-<<<<<<< HEAD
-func (interpreter *Interpreter) VisitExpressionStatement(statement ast.ExpressionStatement) ast.Repr {
+func (interpreter *Interpreter) VisitExpressionStatement(statement *ast.ExpressionStatement) ast.Repr {
 	return statement.Expression.Accept(interpreter).(Trampoline).
 		Map(func(_ interface{}) interface{} {
 			// NOTE: ignore result, so it does *not* act like a return-statement
@@ -944,43 +763,20 @@
 		})
 }
 
-func (interpreter *Interpreter) VisitBoolExpression(expression ast.BoolExpression) ast.Repr {
+func (interpreter *Interpreter) VisitBoolExpression(expression *ast.BoolExpression) ast.Repr {
 	value := BoolValue(expression.Value)
 
 	return Done{Result: value}
 }
 
-func (interpreter *Interpreter) VisitIntExpression(expression ast.IntExpression) ast.Repr {
+func (interpreter *Interpreter) VisitIntExpression(expression *ast.IntExpression) ast.Repr {
 	value := IntValue{expression.Value}
 
 	return Done{Result: value}
 }
 
-func (interpreter *Interpreter) VisitArrayExpression(expression ast.ArrayExpression) ast.Repr {
+func (interpreter *Interpreter) VisitArrayExpression(expression *ast.ArrayExpression) ast.Repr {
 	return interpreter.visitExpressions(expression.Values, nil)
-=======
-func (interpreter *Interpreter) VisitExpressionStatement(statement *ast.ExpressionStatement) ast.Repr {
-	statement.Expression.Accept(interpreter)
-	return nil
-}
-
-func (interpreter *Interpreter) VisitBoolExpression(expression *ast.BoolExpression) ast.Repr {
-	return BoolValue(expression.Value)
-}
-
-func (interpreter *Interpreter) VisitIntExpression(expression *ast.IntExpression) ast.Repr {
-	return IntValue{expression.Value}
-}
-
-func (interpreter *Interpreter) VisitArrayExpression(expression *ast.ArrayExpression) ast.Repr {
-	var values []interface{}
-
-	for _, value := range expression.Values {
-		values = append(values, value.Accept(interpreter))
-	}
-
-	return ArrayValue(values)
->>>>>>> 9b35c375
 }
 
 func (interpreter *Interpreter) VisitMemberExpression(*ast.MemberExpression) ast.Repr {
@@ -988,8 +784,7 @@
 	panic(&errors.UnreachableError{})
 }
 
-<<<<<<< HEAD
-func (interpreter *Interpreter) VisitIndexExpression(expression ast.IndexExpression) ast.Repr {
+func (interpreter *Interpreter) VisitIndexExpression(expression *ast.IndexExpression) ast.Repr {
 	return expression.Expression.Accept(interpreter).(Trampoline).
 		FlatMap(func(result interface{}) Trampoline {
 			indexedValue := result.(Value)
@@ -1001,18 +796,6 @@
 					EndPosition:   expression.Expression.GetEndPosition(),
 				})
 			}
-=======
-func (interpreter *Interpreter) VisitIndexExpression(expression *ast.IndexExpression) ast.Repr {
-	indexedValue := expression.Expression.Accept(interpreter).(Value)
-	array, ok := indexedValue.(ArrayValue)
-	if !ok {
-		panic(&NotIndexableError{
-			Value:         indexedValue,
-			StartPosition: expression.Expression.GetStartPosition(),
-			EndPosition:   expression.Expression.GetEndPosition(),
-		})
-	}
->>>>>>> 9b35c375
 
 			return expression.Index.Accept(interpreter).(Trampoline).
 				FlatMap(func(result interface{}) Trampoline {
@@ -1033,8 +816,7 @@
 		})
 }
 
-<<<<<<< HEAD
-func (interpreter *Interpreter) VisitConditionalExpression(expression ast.ConditionalExpression) ast.Repr {
+func (interpreter *Interpreter) VisitConditionalExpression(expression *ast.ConditionalExpression) ast.Repr {
 	return expression.Test.Accept(interpreter).(Trampoline).
 		FlatMap(func(result interface{}) Trampoline {
 			value := result.(BoolValue)
@@ -1047,7 +829,7 @@
 		})
 }
 
-func (interpreter *Interpreter) VisitInvocationExpression(invocationExpression ast.InvocationExpression) ast.Repr {
+func (interpreter *Interpreter) VisitInvocationExpression(invocationExpression *ast.InvocationExpression) ast.Repr {
 	// interpret the invoked expression
 	return invocationExpression.Expression.Accept(interpreter).(Trampoline).
 		FlatMap(func(result interface{}) Trampoline {
@@ -1060,17 +842,6 @@
 					EndPosition:   invocationExpression.Expression.GetEndPosition(),
 				})
 			}
-=======
-func (interpreter *Interpreter) VisitConditionalExpression(expression *ast.ConditionalExpression) ast.Repr {
-	if expression.Test.Accept(interpreter).(BoolValue) {
-		return expression.Then.Accept(interpreter)
-	} else {
-		return expression.Else.Accept(interpreter)
-	}
-}
-
-func (interpreter *Interpreter) VisitInvocationExpression(invocationExpression *ast.InvocationExpression) ast.Repr {
->>>>>>> 9b35c375
 
 			// NOTE: evaluate all argument expressions in call-site scope, not in function body
 			return interpreter.visitExpressions(invocationExpression.Arguments, nil).
